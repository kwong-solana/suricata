/* Copyright (C) 2007-2013 Open Information Security Foundation
 *
 * You can copy, redistribute or modify this Program under the terms of
 * the GNU General Public License version 2 as published by the Free
 * Software Foundation.
 *
 * This program is distributed in the hope that it will be useful,
 * but WITHOUT ANY WARRANTY; without even the implied warranty of
 * MERCHANTABILITY or FITNESS FOR A PARTICULAR PURPOSE.  See the
 * GNU General Public License for more details.
 *
 * You should have received a copy of the GNU General Public License
 * version 2 along with this program; if not, write to the Free Software
 * Foundation, Inc., 51 Franklin Street, Fifth Floor, Boston, MA
 * 02110-1301, USA.
 */

/**
 * \file
 *
 * \author Victor Julien <victor@inliniac.net>
 * \author Anoop Saldanha <anoopsaldanha@gmail.com>
 */

#include "suricata-common.h"
#include "app-layer-protos.h"

#define CASE_CODE(E)  case E: return #E

const char *AppProtoToString(AppProto alproto)
{
    const char *proto_name = NULL;
    enum AppProtoEnum proto = alproto;

    switch (proto) {
        case ALPROTO_HTTP:
            proto_name = "http";
            break;
        case ALPROTO_FTP:
            proto_name = "ftp";
            break;
        case ALPROTO_SMTP:
            proto_name = "smtp";
            break;
        case ALPROTO_TLS:
            proto_name = "tls";
            break;
        case ALPROTO_SSH:
            proto_name = "ssh";
            break;
        case ALPROTO_IMAP:
            proto_name = "imap";
            break;
        case ALPROTO_MSN:
            proto_name = "msn";
            break;
        case ALPROTO_JABBER:
            proto_name = "jabber";
            break;
        case ALPROTO_SMB:
            proto_name = "smb";
            break;
        case ALPROTO_SMB2:
            proto_name = "smb2";
            break;
        case ALPROTO_DCERPC:
            proto_name = "dcerpc";
            break;
        case ALPROTO_IRC:
            proto_name = "irc";
            break;
        case ALPROTO_DNS:
            proto_name = "dns";
            break;
        case ALPROTO_MODBUS:
            proto_name = "modbus";
            break;
<<<<<<< HEAD
        case ALPROTO_ENIP:
            proto_name = "enip";
=======
        case ALPROTO_TEMPLATE:
            proto_name = "template";
>>>>>>> a4089873
            break;
        case ALPROTO_FAILED:
#ifdef UNITTESTS
        case ALPROTO_TEST:
#endif
        case ALPROTO_MAX:
        case ALPROTO_UNKNOWN:
            break;
    }

    return proto_name;
}<|MERGE_RESOLUTION|>--- conflicted
+++ resolved
@@ -75,13 +75,11 @@
         case ALPROTO_MODBUS:
             proto_name = "modbus";
             break;
-<<<<<<< HEAD
         case ALPROTO_ENIP:
             proto_name = "enip";
-=======
+            break;
         case ALPROTO_TEMPLATE:
             proto_name = "template";
->>>>>>> a4089873
             break;
         case ALPROTO_FAILED:
 #ifdef UNITTESTS
