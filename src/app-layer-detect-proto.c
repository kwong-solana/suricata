/* Copyright (C) 2007-2014 Open Information Security Foundation
 *
 * You can copy, redistribute or modify this Program under the terms of
 * the GNU General Public License version 2 as published by the Free
 * Software Foundation.
 *
 * This program is distributed in the hope that it will be useful,
 * but WITHOUT ANY WARRANTY; without even the implied warranty of
 * MERCHANTABILITY or FITNESS FOR A PARTICULAR PURPOSE.  See the
 * GNU General Public License for more details.
 *
 * You should have received a copy of the GNU General Public License
 * version 2 along with this program; if not, write to the Free Software
 * Foundation, Inc., 51 Franklin Street, Fifth Floor, Boston, MA
 * 02110-1301, USA.
 */

/**
 * \file
 *
 * \author Victor Julien <victor@inliniac.net>
 * \author Anoop Saldanha <anoopsaldanha@gmail.com>
 */

#include "suricata-common.h"
#include "debug.h"
#include "decode.h"
#include "threads.h"
#include "threadvars.h"
#include "tm-threads.h"

#include "detect.h"
#include "detect-engine-port.h"
#include "detect-parse.h"
#include "detect-engine.h"
#include "detect-content.h"
#include "detect-engine-mpm.h"
#include "detect-engine-state.h"

#include "util-print.h"
#include "util-pool.h"
#include "util-unittest.h"
#include "util-unittest-helper.h"

#include "flow.h"
#include "flow-util.h"
#include "flow-private.h"

#include "stream-tcp-private.h"
#include "stream-tcp-reassemble.h"
#include "stream-tcp.h"
#include "stream.h"

#include "app-layer.h"
#include "app-layer-protos.h"
#include "app-layer-parser.h"
#include "app-layer-detect-proto.h"

#include "conf.h"
#include "util-memcmp.h"
#include "util-spm.h"
#include "util-cuda.h"
#include "util-debug.h"

#include "runmodes.h"

typedef struct AppLayerProtoDetectProbingParserElement_ {
    AppProto alproto;
    /* \todo don't really need it.  See if you can get rid of it */
    uint16_t port;
    /* \todo calculate at runtime and get rid of this var */
    uint32_t alproto_mask;
    /* \todo check if we can reduce the bottom 2 vars to uint16_t */
    /* the min length of data that has to be supplied to invoke the parser */
    uint32_t min_depth;
    /* the max length of data after which this parser won't be invoked */
    uint32_t max_depth;
    /* the probing parser function */
    ProbingParserFPtr ProbingParser;

    struct AppLayerProtoDetectProbingParserElement_ *next;
} AppLayerProtoDetectProbingParserElement;

typedef struct AppLayerProtoDetectProbingParserPort_ {
    /* the port no for which probing parser(s) are invoked */
    uint16_t port;

    uint32_t alproto_mask;

    /* the max depth for all the probing parsers registered for this port */
    uint16_t dp_max_depth;
    uint16_t sp_max_depth;

    AppLayerProtoDetectProbingParserElement *dp;
    AppLayerProtoDetectProbingParserElement *sp;

    struct AppLayerProtoDetectProbingParserPort_ *next;
} AppLayerProtoDetectProbingParserPort;

typedef struct AppLayerProtoDetectProbingParser_ {
    uint8_t ipproto;
    AppLayerProtoDetectProbingParserPort *port;

    struct AppLayerProtoDetectProbingParser_ *next;
} AppLayerProtoDetectProbingParser;

typedef struct AppLayerProtoDetectPMSignature_ {
    AppProto alproto;
    /* \todo Change this into a non-pointer */
    DetectContentData *cd;
    struct AppLayerProtoDetectPMSignature_ *next;
} AppLayerProtoDetectPMSignature;

typedef struct AppLayerProtoDetectPMCtx_ {
    uint16_t max_len;
    uint16_t min_len;
    MpmCtx mpm_ctx;

    /** Mapping between pattern id and signature.  As each signature has a
     *  unique pattern with a unique id, we can lookup the signature by
     *  the pattern id. */
    AppLayerProtoDetectPMSignature **map;
    AppLayerProtoDetectPMSignature *head;

    /* \todo we don't need this except at setup time.  Get rid of it. */
    PatIntId max_pat_id;
} AppLayerProtoDetectPMCtx;

typedef struct AppLayerProtoDetectCtxIpproto_ {
    /* 0 - toserver, 1 - toclient */
    AppLayerProtoDetectPMCtx ctx_pm[2];
} AppLayerProtoDetectCtxIpproto;

/**
 * \brief The app layer protocol detection context.
 */
typedef struct AppLayerProtoDetectCtx_ {
    /* Context per ip_proto.
     * \todo Modify ctx_ipp to hold for only tcp and udp. The rest can be
     *       implemented if needed.  Waste of space otherwise. */
    AppLayerProtoDetectCtxIpproto ctx_ipp[FLOW_PROTO_DEFAULT];

    AppLayerProtoDetectProbingParser *ctx_pp;

    /* Indicates the protocols that have registered themselves
     * for protocol detection.  This table is independent of the
     * ipproto. */
    char *alproto_names[ALPROTO_MAX];
} AppLayerProtoDetectCtx;

/**
 * \brief The app layer protocol detection thread context.
 */
struct AppLayerProtoDetectThreadCtx_ {
    PatternMatcherQueue pmq;
    /* The value 2 is for direction(0 - toserver, 1 - toclient). */
    MpmThreadCtx mpm_tctx[FLOW_PROTO_DEFAULT][2];
};

/* The global app layer proto detection context. */
static AppLayerProtoDetectCtx alpd_ctx;

/***** Static Internal Calls: Protocol Retrieval *****/

/** \internal
 *  \brief Handle SPM search for Signature */
static AppProto AppLayerProtoDetectPMMatchSignature(const AppLayerProtoDetectPMSignature *s,
                                                    uint8_t *buf, uint16_t buflen,
                                                    uint8_t ipproto)
{
    SCEnter();
    AppProto proto = ALPROTO_UNKNOWN;
    uint8_t *found = NULL;

    if (s->cd->offset > buflen) {
        SCLogDebug("s->co->offset (%"PRIu16") > buflen (%"PRIu16")",
                   s->cd->offset, buflen);
        goto end;
    }

    if (s->cd->depth > buflen) {
        SCLogDebug("s->co->depth (%"PRIu16") > buflen (%"PRIu16")",
                   s->cd->depth, buflen);
        goto end;
    }

    uint8_t *sbuf = buf + s->cd->offset;
    uint16_t sbuflen = s->cd->depth - s->cd->offset;
    SCLogDebug("s->co->offset (%"PRIu16") s->cd->depth (%"PRIu16")",
               s->cd->offset, s->cd->depth);

    if (s->cd->flags & DETECT_CONTENT_NOCASE)
        found = BoyerMooreNocase(s->cd->content, s->cd->content_len, sbuf, sbuflen, s->cd->bm_ctx);
    else
        found = BoyerMoore(s->cd->content, s->cd->content_len, sbuf, sbuflen, s->cd->bm_ctx);
    if (found != NULL)
        proto = s->alproto;

 end:
    SCReturnUInt(proto);
}

/** \internal
 *  \brief Run Pattern Sigs against buffer
 *  \param pm_results[out] AppProto array of size ALPROTO_MAX */
static AppProto AppLayerProtoDetectPMGetProto(AppLayerProtoDetectThreadCtx *tctx,
                                              Flow *f,
                                              uint8_t *buf, uint16_t buflen,
                                              uint8_t direction,
                                              uint8_t ipproto,
                                              AppProto *pm_results)
{
    SCEnter();

    pm_results[0] = ALPROTO_UNKNOWN;

    AppLayerProtoDetectPMCtx *pm_ctx;
    MpmThreadCtx *mpm_tctx;
    uint16_t pm_matches = 0;
    uint8_t cnt;
    uint16_t searchlen;

    if (f->protomap >= FLOW_PROTO_DEFAULT)
        return ALPROTO_UNKNOWN;

    if (direction & STREAM_TOSERVER) {
        pm_ctx = &alpd_ctx.ctx_ipp[f->protomap].ctx_pm[0];
        mpm_tctx = &tctx->mpm_tctx[f->protomap][0];
    } else {
        pm_ctx = &alpd_ctx.ctx_ipp[f->protomap].ctx_pm[1];
        mpm_tctx = &tctx->mpm_tctx[f->protomap][1];
    }
    if (pm_ctx->mpm_ctx.pattern_cnt == 0)
        goto end;

    searchlen = buflen;
    if (searchlen > pm_ctx->max_len)
        searchlen = pm_ctx->max_len;

    uint32_t search_cnt = 0;

    /* do the mpm search */
    search_cnt = mpm_table[pm_ctx->mpm_ctx.mpm_type].Search(&pm_ctx->mpm_ctx,
                                                            mpm_tctx,
                                                            &tctx->pmq,
                                                            buf, searchlen);
    if (search_cnt == 0)
        goto end;

    /* alproto bit field */
    uint8_t pm_results_bf[(ALPROTO_MAX / 8) + 1];
    memset(pm_results_bf, 0, sizeof(pm_results_bf));

    /* loop through unique pattern id's. Can't use search_cnt here,
     * as that contains all matches, tctx->pmq.pattern_id_array_cnt
     * contains only *unique* matches. */
    for (cnt = 0; cnt < tctx->pmq.pattern_id_array_cnt; cnt++) {
        const AppLayerProtoDetectPMSignature *s = pm_ctx->map[tctx->pmq.pattern_id_array[cnt]];
        while (s != NULL) {
            AppProto proto = AppLayerProtoDetectPMMatchSignature(s,
                    buf, searchlen, ipproto);

            /* store each unique proto once */
            if (proto != ALPROTO_UNKNOWN &&
                !(pm_results_bf[proto / 8] & (1 << (proto % 8))) )
            {
                pm_results[pm_matches++] = proto;
                pm_results_bf[proto / 8] |= 1 << (proto % 8);
            }
            s = s->next;
        }
    }

 end:
    PmqReset(&tctx->pmq);
    if (buflen >= pm_ctx->max_len)
        FLOW_SET_PM_DONE(f, direction);
    SCReturnUInt(pm_matches);
}

static AppLayerProtoDetectProbingParserPort *AppLayerProtoDetectGetProbingParsers(AppLayerProtoDetectProbingParser *pp,
                                                                                  uint8_t ipproto,
                                                                                  uint16_t port)
{
    AppLayerProtoDetectProbingParserPort *pp_port = NULL;

    while (pp != NULL) {
        if (pp->ipproto == ipproto)
            break;

        pp = pp->next;
    }

    if (pp == NULL)
        goto end;

    pp_port = pp->port;
    while (pp_port != NULL) {
        if (pp_port->port == port || pp_port->port == 0) {
            break;
        }
        pp_port = pp_port->next;
    }

 end:
    SCReturnPtr(pp_port, "AppLayerProtoDetectProbingParserPort *");
}

/**
 * \brief Call the probing parser if it exists for this flow.
 *
 * First we check the flow's dp as it's most likely to match. If that didn't
 * lead to a PP, we try the sp.
 *
 */
static AppProto AppLayerProtoDetectPPGetProto(Flow *f,
                                              uint8_t *buf, uint32_t buflen,
                                              uint8_t ipproto, uint8_t direction)
{
    const AppLayerProtoDetectProbingParserPort *pp_port_dp = NULL;
    const AppLayerProtoDetectProbingParserPort *pp_port_sp = NULL;
    const AppLayerProtoDetectProbingParserElement *pe = NULL;
    const AppLayerProtoDetectProbingParserElement *pe1 = NULL;
    const AppLayerProtoDetectProbingParserElement *pe2 = NULL;
    AppProto alproto = ALPROTO_UNKNOWN;
    uint32_t *alproto_masks;
    uint32_t mask = 0;

    if (direction & STREAM_TOSERVER) {
        /* first try the destination port */
        pp_port_dp = AppLayerProtoDetectGetProbingParsers(alpd_ctx.ctx_pp, ipproto, f->dp);
        alproto_masks = &f->probing_parser_toserver_alproto_masks;
        if (pp_port_dp != NULL) {
            SCLogDebug("toserver - Probing parser found for destination port %"PRIu16, f->dp);

            /* found based on destination port, so use dp registration */
            pe1 = pp_port_dp->dp;
        } else {
            SCLogDebug("toserver - No probing parser registered for dest port %"PRIu16,
                       f->dp);
        }

        pp_port_sp = AppLayerProtoDetectGetProbingParsers(alpd_ctx.ctx_pp, ipproto, f->sp);
        if (pp_port_sp != NULL) {
            SCLogDebug("toserver - Probing parser found for source port %"PRIu16, f->sp);

            /* found based on source port, so use sp registration */
            pe2 = pp_port_sp->sp;
        } else {
            SCLogDebug("toserver - No probing parser registered for source port %"PRIu16,
                    f->sp);
        }
    } else {
        /* first try the destination port */
        pp_port_dp = AppLayerProtoDetectGetProbingParsers(alpd_ctx.ctx_pp, ipproto, f->dp);
        alproto_masks = &f->probing_parser_toclient_alproto_masks;
        if (pp_port_dp != NULL) {
            SCLogDebug("toclient - Probing parser found for destination port %"PRIu16, f->dp);

            /* found based on destination port, so use dp registration */
            pe1 = pp_port_dp->dp;
        } else {
            SCLogDebug("toclient - No probing parser registered for dest port %"PRIu16,
                       f->dp);
        }

        pp_port_sp = AppLayerProtoDetectGetProbingParsers(alpd_ctx.ctx_pp, ipproto, f->sp);
        if (pp_port_sp != NULL) {
            SCLogDebug("toclient - Probing parser found for source port %"PRIu16, f->sp);

            pe2 = pp_port_sp->sp;
        } else {
            SCLogDebug("toclient - No probing parser registered for source port %"PRIu16,
                        f->sp);
        }
    }

    if (pe1 == NULL && pe2 == NULL) {
        SCLogDebug("%s - No probing parsers found for either port",
                (direction & STREAM_TOSERVER) ? "toserver":"toclient");
        FLOW_SET_PP_DONE(f, direction);
        goto end;
    }

    /* run the parser(s) */
    pe = pe1;
    while (pe != NULL) {
        if ((buflen < pe->min_depth)  ||
            (alproto_masks[0] & pe->alproto_mask)) {
            pe = pe->next;
            continue;
        }

        alproto = pe->ProbingParser(buf, buflen, NULL);
        if (alproto != ALPROTO_UNKNOWN && alproto != ALPROTO_FAILED)
            goto end;
        if (alproto == ALPROTO_FAILED ||
            (pe->max_depth != 0 && buflen > pe->max_depth)) {
            alproto_masks[0] |= pe->alproto_mask;
        }
        pe = pe->next;
    }
    pe = pe2;
    while (pe != NULL) {
        if ((buflen < pe->min_depth)  ||
            (alproto_masks[0] & pe->alproto_mask)) {
            pe = pe->next;
            continue;
        }

        alproto = pe->ProbingParser(buf, buflen, NULL);
        if (alproto != ALPROTO_UNKNOWN && alproto != ALPROTO_FAILED)
            goto end;
        if (alproto == ALPROTO_FAILED ||
            (pe->max_depth != 0 && buflen > pe->max_depth)) {
            alproto_masks[0] |= pe->alproto_mask;
        }
        pe = pe->next;
    }

    /* get the mask we need for this direction */
    if (pp_port_dp && pp_port_sp)
        mask = pp_port_dp->alproto_mask|pp_port_sp->alproto_mask;
    else if (pp_port_dp)
        mask = pp_port_dp->alproto_mask;
    else if (pp_port_sp)
        mask = pp_port_sp->alproto_mask;
    else
        mask = 0;

    if (alproto_masks[0] == mask) {
        FLOW_SET_PP_DONE(f, direction);
        SCLogDebug("%s, mask is now %08x, needed %08x, so done",
                (direction & STREAM_TOSERVER) ? "toserver":"toclient", alproto_masks[0], mask);
    } else {
        SCLogDebug("%s, mask is now %08x, need %08x",
                (direction & STREAM_TOSERVER) ? "toserver":"toclient", alproto_masks[0], mask);
    }

 end:
    SCLogDebug("%s, mask is now %08x",
            (direction & STREAM_TOSERVER) ? "toserver":"toclient", alproto_masks[0]);
    SCReturnUInt(alproto);
}

/***** Static Internal Calls: PP registration *****/

static void AppLayerProtoDetectPPGetIpprotos(AppProto alproto,
                                             uint8_t *ipprotos)
{
    SCEnter();

    const AppLayerProtoDetectProbingParser *pp;
    const AppLayerProtoDetectProbingParserPort *pp_port;
    const AppLayerProtoDetectProbingParserElement *pp_pe;

    for (pp = alpd_ctx.ctx_pp; pp != NULL; pp = pp->next) {
        for (pp_port = pp->port; pp_port != NULL; pp_port = pp_port->next) {
            for (pp_pe = pp_port->dp; pp_pe != NULL; pp_pe = pp_pe->next) {
                if (alproto == pp_pe->alproto)
                    ipprotos[pp->ipproto / 8] |= 1 << (pp->ipproto % 8);
            }
            for (pp_pe = pp_port->sp; pp_pe != NULL; pp_pe = pp_pe->next) {
                if (alproto == pp_pe->alproto)
                    ipprotos[pp->ipproto / 8] |= 1 << (pp->ipproto % 8);
            }
        }
    }

    SCReturn;
}

static uint32_t AppLayerProtoDetectProbingParserGetMask(AppProto alproto)
{
    SCEnter();

    if (!(alproto > ALPROTO_UNKNOWN && alproto < ALPROTO_FAILED)) {
        SCLogError(SC_ERR_ALPARSER, "Unknown protocol detected - %"PRIu16,
                   alproto);
        exit(EXIT_FAILURE);
    }

    SCReturnUInt(1 << alproto);
}

static AppLayerProtoDetectProbingParserElement *AppLayerProtoDetectProbingParserElementAlloc(void)
{
    SCEnter();

    AppLayerProtoDetectProbingParserElement *p = SCMalloc(sizeof(AppLayerProtoDetectProbingParserElement));
    if (unlikely(p == NULL)) {
        exit(EXIT_FAILURE);
    }
    memset(p, 0, sizeof(AppLayerProtoDetectProbingParserElement));

    SCReturnPtr(p, "AppLayerProtoDetectProbingParserElement");
}


static void AppLayerProtoDetectProbingParserElementFree(AppLayerProtoDetectProbingParserElement *p)
{
    SCEnter();
    SCFree(p);
    SCReturn;
}

static AppLayerProtoDetectProbingParserPort *AppLayerProtoDetectProbingParserPortAlloc(void)
{
    SCEnter();

    AppLayerProtoDetectProbingParserPort *p = SCMalloc(sizeof(AppLayerProtoDetectProbingParserPort));
    if (unlikely(p == NULL)) {
        exit(EXIT_FAILURE);
    }
    memset(p, 0, sizeof(AppLayerProtoDetectProbingParserPort));

    SCReturnPtr(p, "AppLayerProtoDetectProbingParserPort");
}

static void AppLayerProtoDetectProbingParserPortFree(AppLayerProtoDetectProbingParserPort *p)
{
    SCEnter();

    AppLayerProtoDetectProbingParserElement *e;

    e = p->dp;
    while (e != NULL) {
        AppLayerProtoDetectProbingParserElement *e_next = e->next;
        AppLayerProtoDetectProbingParserElementFree(e);
        e = e_next;
    }

    e = p->sp;
    while (e != NULL) {
        AppLayerProtoDetectProbingParserElement *e_next = e->next;
        AppLayerProtoDetectProbingParserElementFree(e);
        e = e_next;
    }

    SCFree(p);

    SCReturn;
}

static AppLayerProtoDetectProbingParser *AppLayerProtoDetectProbingParserAlloc(void)
{
    SCEnter();

    AppLayerProtoDetectProbingParser *p = SCMalloc(sizeof(AppLayerProtoDetectProbingParser));
    if (unlikely(p == NULL)) {
        exit(EXIT_FAILURE);
    }
    memset(p, 0, sizeof(AppLayerProtoDetectProbingParser));

    SCReturnPtr(p, "AppLayerProtoDetectProbingParser");
}

static void AppLayerProtoDetectProbingParserFree(AppLayerProtoDetectProbingParser *p)
{
    SCEnter();

    AppLayerProtoDetectProbingParserPort *pt = p->port;
    while (pt != NULL) {
        AppLayerProtoDetectProbingParserPort *pt_next = pt->next;
        AppLayerProtoDetectProbingParserPortFree(pt);
        pt = pt_next;
    }

    SCFree(p);

    SCReturn;
}

static AppLayerProtoDetectProbingParserElement *
AppLayerProtoDetectProbingParserElementCreate(AppProto alproto,
                                              uint16_t port,
                                              uint16_t min_depth,
                                              uint16_t max_depth,
                                              uint16_t (*AppLayerProtoDetectProbingParser)
                                                       (uint8_t *input, uint32_t input_len, uint32_t *offset))
{
    AppLayerProtoDetectProbingParserElement *pe = AppLayerProtoDetectProbingParserElementAlloc();

    pe->alproto = alproto;
    pe->port = port;
    pe->alproto_mask = AppLayerProtoDetectProbingParserGetMask(alproto);
    pe->min_depth = min_depth;
    pe->max_depth = max_depth;
    pe->ProbingParser = AppLayerProtoDetectProbingParser;
    pe->next = NULL;

    if (max_depth != 0 && min_depth >= max_depth) {
        SCLogError(SC_ERR_ALPARSER, "Invalid arguments sent to "
                   "register the probing parser.  min_depth >= max_depth");
        goto error;
    }
    if (alproto <= ALPROTO_UNKNOWN || alproto >= ALPROTO_MAX) {
        SCLogError(SC_ERR_ALPARSER, "Invalid arguments sent to register "
                   "the probing parser.  Invalid alproto - %d", alproto);
        goto error;
    }
    if (AppLayerProtoDetectProbingParser == NULL) {
        SCLogError(SC_ERR_ALPARSER, "Invalid arguments sent to "
                   "register the probing parser.  Probing parser func NULL");
        goto error;
    }

    SCReturnPtr(pe, "AppLayerProtoDetectProbingParserElement");
 error:
    AppLayerProtoDetectProbingParserElementFree(pe);
    SCReturnPtr(NULL, "AppLayerProtoDetectProbingParserElement");
}

static AppLayerProtoDetectProbingParserElement *
AppLayerProtoDetectProbingParserElementDuplicate(AppLayerProtoDetectProbingParserElement *pe)
{
    SCEnter();

    AppLayerProtoDetectProbingParserElement *new_pe = AppLayerProtoDetectProbingParserElementAlloc();

    new_pe->alproto = pe->alproto;
    new_pe->port = pe->port;
    new_pe->alproto_mask = pe->alproto_mask;
    new_pe->min_depth = pe->min_depth;
    new_pe->max_depth = pe->max_depth;
    new_pe->ProbingParser = pe->ProbingParser;
    new_pe->next = NULL;

    SCReturnPtr(new_pe, "AppLayerProtoDetectProbingParserElement");
}

void AppLayerProtoDetectPrintProbingParsers(AppLayerProtoDetectProbingParser *pp)
{
    SCEnter();

    AppLayerProtoDetectProbingParserPort *pp_port = NULL;
    AppLayerProtoDetectProbingParserElement *pp_pe = NULL;

    printf("\nProtocol Detection Configuration\n");

    for ( ; pp != NULL; pp = pp->next) {
        /* print ip protocol */
        if (pp->ipproto == IPPROTO_TCP)
            printf("IPProto: TCP\n");
        else if (pp->ipproto == IPPROTO_UDP)
            printf("IPProto: UDP\n");
        else
            printf("IPProto: %"PRIu8"\n", pp->ipproto);

        pp_port = pp->port;
        for ( ; pp_port != NULL; pp_port = pp_port->next) {
            if (pp_port->dp != NULL) {
                printf("    Port: %"PRIu16 "\n", pp_port->port);

                printf("        Destination port: (max-depth: %"PRIu16 ", "
                        "mask - %"PRIu32")\n",
                        pp_port->dp_max_depth,
                        pp_port->alproto_mask);
                pp_pe = pp_port->dp;
                for ( ; pp_pe != NULL; pp_pe = pp_pe->next) {

                    if (pp_pe->alproto == ALPROTO_HTTP)
                        printf("            alproto: ALPROTO_HTTP\n");
                    else if (pp_pe->alproto == ALPROTO_FTP)
                        printf("            alproto: ALPROTO_FTP\n");
                    else if (pp_pe->alproto == ALPROTO_SMTP)
                        printf("            alproto: ALPROTO_SMTP\n");
                    else if (pp_pe->alproto == ALPROTO_TLS)
                        printf("            alproto: ALPROTO_TLS\n");
                    else if (pp_pe->alproto == ALPROTO_SSH)
                        printf("            alproto: ALPROTO_SSH\n");
                    else if (pp_pe->alproto == ALPROTO_IMAP)
                        printf("            alproto: ALPROTO_IMAP\n");
                    else if (pp_pe->alproto == ALPROTO_MSN)
                        printf("            alproto: ALPROTO_MSN\n");
                    else if (pp_pe->alproto == ALPROTO_JABBER)
                        printf("            alproto: ALPROTO_JABBER\n");
                    else if (pp_pe->alproto == ALPROTO_SMB)
                        printf("            alproto: ALPROTO_SMB\n");
                    else if (pp_pe->alproto == ALPROTO_SMB2)
                        printf("            alproto: ALPROTO_SMB2\n");
                    else if (pp_pe->alproto == ALPROTO_DCERPC)
                        printf("            alproto: ALPROTO_DCERPC\n");
                    else if (pp_pe->alproto == ALPROTO_IRC)
                        printf("            alproto: ALPROTO_IRC\n");
                    else if (pp_pe->alproto == ALPROTO_DNS)
                        printf("            alproto: ALPROTO_DNS\n");
                    else if (pp_pe->alproto == ALPROTO_MODBUS)
                        printf("            alproto: ALPROTO_MODBUS\n");
<<<<<<< HEAD
                    else if (pp_pe->alproto == ALPROTO_ENIP)
                        printf("            alproto: ALPROTO_ENIP\n");
=======
                    else if (pp_pe->alproto == ALPROTO_TEMPLATE)
                        printf("            alproto: ALPROTO_TEMPLATE\n");
>>>>>>> a4089873
                    else
                        printf("impossible\n");

                    printf("            port: %"PRIu16 "\n", pp_pe->port);
                    printf("            mask: %"PRIu32 "\n", pp_pe->alproto_mask);
                    printf("            min_depth: %"PRIu32 "\n", pp_pe->min_depth);
                    printf("            max_depth: %"PRIu32 "\n", pp_pe->max_depth);

                    printf("\n");
                }
            }

            if (pp_port->sp == NULL) {
                continue;
            }

            printf("        Source port: (max-depth: %"PRIu16 ", "
                   "mask - %"PRIu32")\n",
                   pp_port->sp_max_depth,
                   pp_port->alproto_mask);
            pp_pe = pp_port->sp;
            for ( ; pp_pe != NULL; pp_pe = pp_pe->next) {

                if (pp_pe->alproto == ALPROTO_HTTP)
                    printf("            alproto: ALPROTO_HTTP\n");
                else if (pp_pe->alproto == ALPROTO_FTP)
                    printf("            alproto: ALPROTO_FTP\n");
                else if (pp_pe->alproto == ALPROTO_SMTP)
                    printf("            alproto: ALPROTO_SMTP\n");
                else if (pp_pe->alproto == ALPROTO_TLS)
                    printf("            alproto: ALPROTO_TLS\n");
                else if (pp_pe->alproto == ALPROTO_SSH)
                    printf("            alproto: ALPROTO_SSH\n");
                else if (pp_pe->alproto == ALPROTO_IMAP)
                    printf("            alproto: ALPROTO_IMAP\n");
                else if (pp_pe->alproto == ALPROTO_MSN)
                    printf("            alproto: ALPROTO_MSN\n");
                else if (pp_pe->alproto == ALPROTO_JABBER)
                    printf("            alproto: ALPROTO_JABBER\n");
                else if (pp_pe->alproto == ALPROTO_SMB)
                    printf("            alproto: ALPROTO_SMB\n");
                else if (pp_pe->alproto == ALPROTO_SMB2)
                    printf("            alproto: ALPROTO_SMB2\n");
                else if (pp_pe->alproto == ALPROTO_DCERPC)
                    printf("            alproto: ALPROTO_DCERPC\n");
                else if (pp_pe->alproto == ALPROTO_IRC)
                    printf("            alproto: ALPROTO_IRC\n");
                else if (pp_pe->alproto == ALPROTO_DNS)
                    printf("            alproto: ALPROTO_DNS\n");
                else if (pp_pe->alproto == ALPROTO_MODBUS)
                    printf("            alproto: ALPROTO_MODBUS\n");
<<<<<<< HEAD
                else if (pp_pe->alproto == ALPROTO_ENIP)
                    printf("            alproto: ALPROTO_ENIP\n");
=======
                else if (pp_pe->alproto == ALPROTO_TEMPLATE)
                    printf("            alproto: ALPROTO_TEMPLATE\n");
>>>>>>> a4089873
                else
                    printf("impossible\n");

                printf("            port: %"PRIu16 "\n", pp_pe->port);
                printf("            mask: %"PRIu32 "\n", pp_pe->alproto_mask);
                printf("            min_depth: %"PRIu32 "\n", pp_pe->min_depth);
                printf("            max_depth: %"PRIu32 "\n", pp_pe->max_depth);

                printf("\n");
            }
        }
    }

    SCReturn;
}

static void AppLayerProtoDetectProbingParserElementAppend(AppLayerProtoDetectProbingParserElement **head_pe,
                                                          AppLayerProtoDetectProbingParserElement *new_pe)
{
    SCEnter();

    if (*head_pe == NULL) {
        *head_pe = new_pe;
        goto end;
    }

    if ((*head_pe)->port == 0) {
        if (new_pe->port != 0) {
            new_pe->next = *head_pe;
            *head_pe = new_pe;
        } else {
            AppLayerProtoDetectProbingParserElement *temp_pe = *head_pe;
            while (temp_pe->next != NULL)
                temp_pe = temp_pe->next;
            temp_pe->next = new_pe;
        }
    } else {
        AppLayerProtoDetectProbingParserElement *temp_pe = *head_pe;
        if (new_pe->port == 0) {
            while (temp_pe->next != NULL)
                temp_pe = temp_pe->next;
            temp_pe->next = new_pe;
        } else {
            while (temp_pe->next != NULL && temp_pe->next->port != 0)
                temp_pe = temp_pe->next;
            new_pe->next = temp_pe->next;
            temp_pe->next = new_pe;

        }
    }

 end:
    SCReturn;
}

static void AppLayerProtoDetectProbingParserAppend(AppLayerProtoDetectProbingParser **head_pp,
                                                   AppLayerProtoDetectProbingParser *new_pp)
{
    SCEnter();

    if (*head_pp == NULL) {
        *head_pp = new_pp;
        goto end;
    }

    AppLayerProtoDetectProbingParser *temp_pp = *head_pp;
    while (temp_pp->next != NULL)
        temp_pp = temp_pp->next;
    temp_pp->next = new_pp;

 end:
    SCReturn;
}

static void AppLayerProtoDetectProbingParserPortAppend(AppLayerProtoDetectProbingParserPort **head_port,
                                                       AppLayerProtoDetectProbingParserPort *new_port)
{
    SCEnter();

    if (*head_port == NULL) {
        *head_port = new_port;
        goto end;
    }

    if ((*head_port)->port == 0) {
        new_port->next = *head_port;
        *head_port = new_port;
    } else {
        AppLayerProtoDetectProbingParserPort *temp_port = *head_port;
        while (temp_port->next != NULL && temp_port->next->port != 0) {
            temp_port = temp_port->next;
        }
        new_port->next = temp_port->next;
        temp_port->next = new_port;
    }

 end:
    SCReturn;
}

static void AppLayerProtoDetectInsertNewProbingParser(AppLayerProtoDetectProbingParser **pp,
                                                             uint8_t ipproto,
                                                             uint16_t port,
                                                             AppProto alproto,
                                                             uint16_t min_depth, uint16_t max_depth,
                                                             uint8_t direction,
                                                             ProbingParserFPtr ProbingParser)
{
    SCEnter();

    /* get the top level ipproto pp */
    AppLayerProtoDetectProbingParser *curr_pp = *pp;
    while (curr_pp != NULL) {
        if (curr_pp->ipproto == ipproto)
            break;
        curr_pp = curr_pp->next;
    }
    if (curr_pp == NULL) {
        AppLayerProtoDetectProbingParser *new_pp = AppLayerProtoDetectProbingParserAlloc();
        new_pp->ipproto = ipproto;
        AppLayerProtoDetectProbingParserAppend(pp, new_pp);
        curr_pp = new_pp;
    }

    /* get the top level port pp */
    AppLayerProtoDetectProbingParserPort *curr_port = curr_pp->port;
    while (curr_port != NULL) {
        if (curr_port->port == port)
            break;
        curr_port = curr_port->next;
    }
    if (curr_port == NULL) {
        AppLayerProtoDetectProbingParserPort *new_port = AppLayerProtoDetectProbingParserPortAlloc();
        new_port->port = port;
        AppLayerProtoDetectProbingParserPortAppend(&curr_pp->port, new_port);
        curr_port = new_port;
        if (direction & STREAM_TOSERVER) {
            curr_port->dp_max_depth = max_depth;
        } else {
            curr_port->sp_max_depth = max_depth;
        }

        AppLayerProtoDetectProbingParserPort *zero_port;

        zero_port = curr_pp->port;
        while (zero_port != NULL && zero_port->port != 0) {
            zero_port = zero_port->next;
        }
        if (zero_port != NULL) {
            AppLayerProtoDetectProbingParserElement *zero_pe;

            zero_pe = zero_port->dp;
            for ( ; zero_pe != NULL; zero_pe = zero_pe->next) {
                if (curr_port->dp == NULL)
                    curr_port->dp_max_depth = zero_pe->max_depth;
                if (zero_pe->max_depth == 0)
                    curr_port->dp_max_depth = zero_pe->max_depth;
                if (curr_port->dp_max_depth != 0 &&
                    curr_port->dp_max_depth < zero_pe->max_depth) {
                    curr_port->dp_max_depth = zero_pe->max_depth;
                }

                AppLayerProtoDetectProbingParserElement *dup_pe =
                    AppLayerProtoDetectProbingParserElementDuplicate(zero_pe);
                AppLayerProtoDetectProbingParserElementAppend(&curr_port->dp, dup_pe);
                curr_port->alproto_mask |= dup_pe->alproto_mask;
            }

            zero_pe = zero_port->sp;
            for ( ; zero_pe != NULL; zero_pe = zero_pe->next) {
                if (curr_port->sp == NULL)
                    curr_port->sp_max_depth = zero_pe->max_depth;
                if (zero_pe->max_depth == 0)
                    curr_port->sp_max_depth = zero_pe->max_depth;
                if (curr_port->sp_max_depth != 0 &&
                    curr_port->sp_max_depth < zero_pe->max_depth) {
                    curr_port->sp_max_depth = zero_pe->max_depth;
                }

                AppLayerProtoDetectProbingParserElement *dup_pe =
                    AppLayerProtoDetectProbingParserElementDuplicate(zero_pe);
                AppLayerProtoDetectProbingParserElementAppend(&curr_port->sp, dup_pe);
                curr_port->alproto_mask |= dup_pe->alproto_mask;
            }
        } /* if (zero_port != NULL) */
    } /* if (curr_port == NULL) */

    /* insert the pe_pp */
    AppLayerProtoDetectProbingParserElement *curr_pe;
    if (direction & STREAM_TOSERVER)
        curr_pe = curr_port->dp;
    else
        curr_pe = curr_port->sp;
    while (curr_pe != NULL) {
        if (curr_pe->alproto == alproto) {
            SCLogError(SC_ERR_ALPARSER, "Duplicate pp registered - "
                       "ipproto - %"PRIu8" Port - %"PRIu16" "
                       "App Protocol - NULL, App Protocol(ID) - "
                       "%"PRIu16" min_depth - %"PRIu16" "
                       "max_dept - %"PRIu16".",
                       ipproto, port, alproto,
                       min_depth, max_depth);
            goto error;
        }
        curr_pe = curr_pe->next;
    }
    /* Get a new parser element */
    AppLayerProtoDetectProbingParserElement *new_pe =
        AppLayerProtoDetectProbingParserElementCreate(alproto,
                                                      curr_port->port,
                                                      min_depth, max_depth,
                                                      ProbingParser);
    if (new_pe == NULL)
        goto error;
    curr_pe = new_pe;
    AppLayerProtoDetectProbingParserElement **head_pe;
    if (direction & STREAM_TOSERVER) {
        if (curr_port->dp == NULL)
            curr_port->dp_max_depth = new_pe->max_depth;
        if (new_pe->max_depth == 0)
            curr_port->dp_max_depth = new_pe->max_depth;
        if (curr_port->dp_max_depth != 0 &&
            curr_port->dp_max_depth < new_pe->max_depth) {
            curr_port->dp_max_depth = new_pe->max_depth;
        }
        curr_port->alproto_mask |= new_pe->alproto_mask;
        head_pe = &curr_port->dp;
    } else {
        if (curr_port->sp == NULL)
            curr_port->sp_max_depth = new_pe->max_depth;
        if (new_pe->max_depth == 0)
            curr_port->sp_max_depth = new_pe->max_depth;
        if (curr_port->sp_max_depth != 0 &&
            curr_port->sp_max_depth < new_pe->max_depth) {
            curr_port->sp_max_depth = new_pe->max_depth;
        }
        curr_port->alproto_mask |= new_pe->alproto_mask;
        head_pe = &curr_port->sp;
    }
    AppLayerProtoDetectProbingParserElementAppend(head_pe, new_pe);

    if (curr_port->port == 0) {
        AppLayerProtoDetectProbingParserPort *temp_port = curr_pp->port;
        while (temp_port != NULL && temp_port->port != 0) {
            if (direction & STREAM_TOSERVER) {
                if (temp_port->dp == NULL)
                    temp_port->dp_max_depth = curr_pe->max_depth;
                if (curr_pe->max_depth == 0)
                    temp_port->dp_max_depth = curr_pe->max_depth;
                if (temp_port->dp_max_depth != 0 &&
                    temp_port->dp_max_depth < curr_pe->max_depth) {
                    temp_port->dp_max_depth = curr_pe->max_depth;
                }
                AppLayerProtoDetectProbingParserElementAppend(&temp_port->dp,
                                                              AppLayerProtoDetectProbingParserElementDuplicate(curr_pe));
                temp_port->alproto_mask |= curr_pe->alproto_mask;
            } else {
                if (temp_port->sp == NULL)
                    temp_port->sp_max_depth = curr_pe->max_depth;
                if (curr_pe->max_depth == 0)
                    temp_port->sp_max_depth = curr_pe->max_depth;
                if (temp_port->sp_max_depth != 0 &&
                    temp_port->sp_max_depth < curr_pe->max_depth) {
                    temp_port->sp_max_depth = curr_pe->max_depth;
                }
                AppLayerProtoDetectProbingParserElementAppend(&temp_port->sp,
                                                              AppLayerProtoDetectProbingParserElementDuplicate(curr_pe));
                temp_port->alproto_mask |= curr_pe->alproto_mask;
            }
            temp_port = temp_port->next;
        } /* while */
    } /* if */

 error:
    SCReturn;
}

/***** Static Internal Calls: PM registration *****/

static void AppLayerProtoDetectPMGetIpprotos(AppProto alproto,
                                             uint8_t *ipprotos)
{
    SCEnter();

    const AppLayerProtoDetectPMSignature *s = NULL;
    int pat_id, max_pat_id;

    int i, j;
    uint8_t ipproto;

    for (i = 0; i < FLOW_PROTO_DEFAULT; i++) {
        ipproto = FlowGetReverseProtoMapping(i);
        for (j = 0; j < 2; j++) {
            AppLayerProtoDetectPMCtx *pm_ctx = &alpd_ctx.ctx_ipp[i].ctx_pm[j];
            max_pat_id = pm_ctx->max_pat_id;

            for (pat_id = 0; pat_id < max_pat_id; pat_id++) {
                s = pm_ctx->map[pat_id];
                while (s != NULL) {
                    if (s->alproto == alproto)
                        ipprotos[ipproto / 8] |= 1 << (ipproto % 8);
                    s = s->next;
                }
            }
        }
    }

    SCReturn;
}

static int AppLayerProtoDetectPMSetContentIDs(AppLayerProtoDetectPMCtx *ctx)
{
    SCEnter();

    typedef struct TempContainer_ {
        PatIntId id;
        uint16_t content_len;
        uint8_t *content;
    } TempContainer;

    AppLayerProtoDetectPMSignature *s = NULL;
    uint32_t struct_total_size = 0;
    uint32_t content_total_size = 0;
    /* array hash buffer */
    uint8_t *ahb = NULL;
    uint8_t *content = NULL;
    uint8_t content_len = 0;
    PatIntId max_id = 0;
    TempContainer *struct_offset = NULL;
    uint8_t *content_offset = NULL;
    TempContainer *dup = NULL;
    int ret = 0;

    if (ctx->head == NULL)
        goto end;

    for (s = ctx->head; s != NULL; s = s->next) {
        struct_total_size += sizeof(TempContainer);
        content_total_size += s->cd->content_len;
    }

    ahb = SCMalloc(sizeof(uint8_t) * (struct_total_size + content_total_size));
    if (unlikely(ahb == NULL))
        goto error;

    struct_offset = (TempContainer *)ahb;
    content_offset = ahb + struct_total_size;
    for (s = ctx->head; s != NULL; s = s->next) {
        dup = (TempContainer *)ahb;
        content = s->cd->content;
        content_len = s->cd->content_len;

        for (; dup != struct_offset; dup++) {
            if (dup->content_len != content_len ||
                SCMemcmp(dup->content, content, dup->content_len) != 0)
            {
                continue;
            }
            break;
        }

        if (dup != struct_offset) {
            s->cd->id = dup->id;
            continue;
        }

        struct_offset->content_len = content_len;
        struct_offset->content = content_offset;
        content_offset += content_len;
        memcpy(struct_offset->content, content, content_len);
        struct_offset->id = max_id++;
        s->cd->id = struct_offset->id;

        struct_offset++;
    }

    ctx->max_pat_id = max_id;

    goto end;
 error:
    ret = -1;
 end:
    if (ahb != NULL)
        SCFree(ahb);
    SCReturnInt(ret);
}

static int AppLayerProtoDetectPMMapSignatures(AppLayerProtoDetectPMCtx *ctx)
{
    SCEnter();

    int ret = 0;
    PatIntId max_pat_id = 0, tmp_pat_id;
    AppLayerProtoDetectPMSignature *s, *next_s;
    int mpm_ret;

    max_pat_id = ctx->max_pat_id;

    ctx->map = SCMalloc((max_pat_id) * sizeof(AppLayerProtoDetectPMSignature *));
    if (ctx->map == NULL)
        goto error;
    memset(ctx->map, 0, (max_pat_id) * sizeof(AppLayerProtoDetectPMSignature *));

    /* add an array indexed by pattern id to look up the sig */
    for (s = ctx->head; s != NULL;) {
        next_s = s->next;
        s->next = ctx->map[s->cd->id];
        ctx->map[s->cd->id] = s;
        s = next_s;
    }
    ctx->head = NULL;


    for (tmp_pat_id = 0; tmp_pat_id < max_pat_id; tmp_pat_id++) {
        s = NULL;
        for (s = ctx->map[tmp_pat_id]; s != NULL; s = s->next) {
            if (s->cd->flags & DETECT_CONTENT_NOCASE) {
                break;
            }
        }
        /* if s != NULL now, it's CI. If NULL, CS */

        if (s != NULL) {
            mpm_ret = MpmAddPatternCI(&ctx->mpm_ctx,
                                      s->cd->content, s->cd->content_len,
                                      0, 0, tmp_pat_id, 0, 0);
            if (mpm_ret < 0)
                goto error;
        } else {
            s = ctx->map[tmp_pat_id];
            if (s == NULL)
                goto error;

            mpm_ret = MpmAddPatternCS(&ctx->mpm_ctx,
                                      s->cd->content, s->cd->content_len,
                                      0, 0, tmp_pat_id, 0, 0);
            if (mpm_ret < 0)
                goto error;
        }
    }

    goto end;
 error:
    ret = -1;
 end:
    SCReturnInt(ret);
}

static int AppLayerProtoDetectPMPrepareMpm(AppLayerProtoDetectPMCtx *ctx)
{
    SCEnter();

    int ret = 0;
    MpmCtx *mpm_ctx = &ctx->mpm_ctx;

    if (mpm_table[mpm_ctx->mpm_type].Prepare(mpm_ctx) < 0)
        goto error;

    goto end;
 error:
    ret = -1;
 end:
    SCReturnInt(ret);
}

static void AppLayerProtoDetectPMFreeSignature(AppLayerProtoDetectPMSignature *sig)
{
    SCEnter();
    if (sig == NULL)
        SCReturn;
    if (sig->cd)
        DetectContentFree(sig->cd);
    SCFree(sig);
    SCReturn;
}

static int AppLayerProtoDetectPMAddSignature(AppLayerProtoDetectPMCtx *ctx, DetectContentData *cd,
                                             AppProto alproto)
{
    SCEnter();

    int ret = 0;
    AppLayerProtoDetectPMSignature *s = SCMalloc(sizeof(*s));
    if (unlikely(s == NULL))
        goto error;
    memset(s, 0, sizeof(*s));

    s->alproto = alproto;
    s->cd = cd;

    /* prepend to the list */
    s->next = ctx->head;
    ctx->head = s;

    goto end;
 error:
    ret = -1;
 end:
    SCReturnInt(ret);
}

static int AppLayerProtoDetectPMRegisterPattern(uint8_t ipproto, AppProto alproto,
                                                char *pattern,
                                                uint16_t depth, uint16_t offset,
                                                uint8_t direction,
                                                uint8_t is_cs)
{
    SCEnter();

    AppLayerProtoDetectCtxIpproto *ctx_ipp = &alpd_ctx.ctx_ipp[FlowGetProtoMapping(ipproto)];
    AppLayerProtoDetectPMCtx *ctx_pm = NULL;
    DetectContentData *cd;
    int ret = 0;

    cd = DetectContentParseEncloseQuotes(pattern);
    if (cd == NULL)
        goto error;
    cd->depth = depth;
    cd->offset = offset;
    if (!is_cs) {
        BoyerMooreCtxToNocase(cd->bm_ctx, cd->content, cd->content_len);
        cd->flags |= DETECT_CONTENT_NOCASE;
    }
    if (depth < cd->content_len)
        goto error;

    if (direction & STREAM_TOSERVER)
        ctx_pm = (AppLayerProtoDetectPMCtx *)&ctx_ipp->ctx_pm[0];
    else
        ctx_pm = (AppLayerProtoDetectPMCtx *)&ctx_ipp->ctx_pm[1];

    if (depth > ctx_pm->max_len)
        ctx_pm->max_len = depth;
    if (depth < ctx_pm->min_len)
        ctx_pm->min_len = depth;

    /* Finally turn it into a signature and add to the ctx. */
    AppLayerProtoDetectPMAddSignature(ctx_pm, cd, alproto);

    goto end;
 error:
    ret = -1;
 end:
    SCReturnInt(ret);
}

/***** Protocol Retrieval *****/

AppProto AppLayerProtoDetectGetProto(AppLayerProtoDetectThreadCtx *tctx,
                                     Flow *f,
                                     uint8_t *buf, uint32_t buflen,
                                     uint8_t ipproto, uint8_t direction)
{
    SCEnter();

    AppProto alproto = ALPROTO_UNKNOWN;
    AppProto pm_results[ALPROTO_MAX];
    uint16_t pm_matches;

    if (!FLOW_IS_PM_DONE(f, direction)) {
        pm_matches = AppLayerProtoDetectPMGetProto(tctx, f,
                                                   buf, buflen,
                                                   direction,
                                                   ipproto,
                                                   pm_results);
        if (pm_matches > 0) {
            alproto = pm_results[0];
            goto end;
        }
    }

    if (!FLOW_IS_PP_DONE(f, direction))
        alproto = AppLayerProtoDetectPPGetProto(f, buf, buflen, ipproto, direction);

 end:
    SCReturnCT(alproto, "AppProto");
}

static void AppLayerProtoDetectFreeProbingParsers(AppLayerProtoDetectProbingParser *pp)
{
    SCEnter();

    AppLayerProtoDetectProbingParser *tmp_pp = NULL;

    if (pp == NULL)
        goto end;

    while (pp != NULL) {
        tmp_pp = pp->next;
        AppLayerProtoDetectProbingParserFree(pp);
        pp = tmp_pp;
    }

 end:
    SCReturn;
}

/***** State Preparation *****/

int AppLayerProtoDetectPrepareState(void)
{
    SCEnter();

    AppLayerProtoDetectPMCtx *ctx_pm;
    int i, j;
    int ret = 0;

    for (i = 0; i < FLOW_PROTO_DEFAULT; i++) {
        for (j = 0; j < 2; j++) {
            ctx_pm = &alpd_ctx.ctx_ipp[i].ctx_pm[j];

            if (AppLayerProtoDetectPMSetContentIDs(ctx_pm) < 0)
                goto error;

            if (ctx_pm->max_pat_id == 0)
                continue;

            if (AppLayerProtoDetectPMMapSignatures(ctx_pm) < 0)
                goto error;
            if (AppLayerProtoDetectPMPrepareMpm(ctx_pm) < 0)
                goto error;
        }
    }

#ifdef DEBUG
    if (SCLogDebugEnabled()) {
        AppLayerProtoDetectPrintProbingParsers(alpd_ctx.ctx_pp);
    }
#endif

    goto end;
 error:
    ret = -1;
 end:
    SCReturnInt(ret);
}

/***** PP registration *****/

/** \brief register parser at a port
 *
 *  \param direction STREAM_TOSERVER or STREAM_TOCLIENT for dp or sp
 */
void AppLayerProtoDetectPPRegister(uint8_t ipproto,
                                   char *portstr,
                                   AppProto alproto,
                                   uint16_t min_depth, uint16_t max_depth,
                                   uint8_t direction,
                                   ProbingParserFPtr ProbingParser)
{
    SCEnter();

    DetectPort *head = NULL;
    DetectPortParse(NULL,&head, portstr);
    DetectPort *temp_dp = head;
    while (temp_dp != NULL) {
        uint32_t port = temp_dp->port;
        if (port == 0 && temp_dp->port2 != 0)
            port++;
        for ( ; port <= temp_dp->port2; port++) {
            AppLayerProtoDetectInsertNewProbingParser(&alpd_ctx.ctx_pp,
                                                      ipproto,
                                                      port,
                                                      alproto,
                                                      min_depth, max_depth,
                                                      direction,
                                                      ProbingParser);
        }
        temp_dp = temp_dp->next;
    }
    DetectPortCleanupList(head);

    SCReturn;
}

int AppLayerProtoDetectPPParseConfPorts(const char *ipproto_name,
                                         uint8_t ipproto,
                                         const char *alproto_name,
                                         AppProto alproto,
                                         uint16_t min_depth, uint16_t max_depth,
                                         ProbingParserFPtr ProbingParser)
{
    SCEnter();

    char param[100];
    int r;
    ConfNode *node;
    ConfNode *port_node = NULL;
    int config = 0;

    r = snprintf(param, sizeof(param), "%s%s%s", "app-layer.protocols.",
                 alproto_name, ".detection-ports");
    if (r < 0) {
        SCLogError(SC_ERR_FATAL, "snprintf failure.");
        exit(EXIT_FAILURE);
    } else if (r > (int)sizeof(param)) {
        SCLogError(SC_ERR_FATAL, "buffer not big enough to write param.");
        exit(EXIT_FAILURE);
    }
    node = ConfGetNode(param);
    if (node == NULL) {
        SCLogDebug("Entry for %s not found.", param);
        r = snprintf(param, sizeof(param), "%s%s%s%s%s", "app-layer.protocols.",
                     alproto_name, ".", ipproto_name, ".detection-ports");
        if (r < 0) {
            SCLogError(SC_ERR_FATAL, "snprintf failure.");
            exit(EXIT_FAILURE);
        } else if (r > (int)sizeof(param)) {
            SCLogError(SC_ERR_FATAL, "buffer not big enough to write param.");
            exit(EXIT_FAILURE);
        }
        node = ConfGetNode(param);
        if (node == NULL)
            goto end;
    }

    /* detect by destination port of the flow (e.g. port 53 for DNS) */
    port_node = ConfNodeLookupChild(node, "dp");
    if (port_node == NULL)
        port_node = ConfNodeLookupChild(node, "toserver");

    if (port_node != NULL && port_node->val != NULL) {
        AppLayerProtoDetectPPRegister(ipproto,
                                      port_node->val,
                                      alproto,
                                      min_depth, max_depth,
                                      STREAM_TOSERVER, /* to indicate dp */
                                      ProbingParser);
    }

    /* detect by source port of flow */
    port_node = ConfNodeLookupChild(node, "sp");
    if (port_node == NULL)
        port_node = ConfNodeLookupChild(node, "toclient");

    if (port_node != NULL && port_node->val != NULL) {
        AppLayerProtoDetectPPRegister(ipproto,
                                      port_node->val,
                                      alproto,
                                      min_depth, max_depth,
                                      STREAM_TOCLIENT, /* to indicate sp */
                                      ProbingParser);

    }

    config = 1;
 end:
    SCReturnInt(config);
}

/***** PM registration *****/

int AppLayerProtoDetectPMRegisterPatternCS(uint8_t ipproto, AppProto alproto,
                                           char *pattern,
                                           uint16_t depth, uint16_t offset,
                                           uint8_t direction)
{
    SCEnter();
    int r = 0;
    r = AppLayerProtoDetectPMRegisterPattern(ipproto, alproto,
                                                     pattern,
                                                     depth, offset,
                                                     direction,
                                                     1 /* case-sensitive */);
    SCReturnInt(r);
}

int AppLayerProtoDetectPMRegisterPatternCI(uint8_t ipproto, AppProto alproto,
                                           char *pattern,
                                           uint16_t depth, uint16_t offset,
                                           uint8_t direction)
{
    SCEnter();
    int r = 0;
    r = AppLayerProtoDetectPMRegisterPattern(ipproto, alproto,
                                                     pattern,
                                                     depth, offset,
                                                     direction,
                                                     0 /* !case-sensitive */);
    SCReturnInt(r);
}

/***** Setup/General Registration *****/

int AppLayerProtoDetectSetup(void)
{
    SCEnter();

    int i, j;

    memset(&alpd_ctx, 0, sizeof(alpd_ctx));

    for (i = 0; i < FLOW_PROTO_DEFAULT; i++) {
        for (j = 0; j < 2; j++) {
            MpmInitCtx(&alpd_ctx.ctx_ipp[i].ctx_pm[j].mpm_ctx, MPM_AC);
        }
    }
    SCReturnInt(0);
}

/**
 * \todo incomplete.  Need more work.
 */
int AppLayerProtoDetectDeSetup(void)
{
    SCEnter();

    int ipproto_map = 0;
    int dir = 0;
    PatIntId id = 0;
    AppLayerProtoDetectPMCtx *pm_ctx = NULL;
    AppLayerProtoDetectPMSignature *sig = NULL, *next_sig = NULL;

    for (ipproto_map = 0; ipproto_map < FLOW_PROTO_DEFAULT; ipproto_map++) {
        for (dir = 0; dir < 2; dir++) {
            pm_ctx = &alpd_ctx.ctx_ipp[ipproto_map].ctx_pm[dir];
            mpm_table[pm_ctx->mpm_ctx.mpm_type].DestroyCtx(pm_ctx->mpm_ctx.ctx);
            for (id = 0; id < pm_ctx->max_pat_id; id++) {
                sig = pm_ctx->map[id];
                while (sig != NULL) {
                    next_sig = sig->next;
                    AppLayerProtoDetectPMFreeSignature(sig);
                    sig = next_sig;
                }
            }
        }
    }

    AppLayerProtoDetectFreeProbingParsers(alpd_ctx.ctx_pp);

    SCReturnInt(0);
}

void AppLayerProtoDetectRegisterProtocol(AppProto alproto, char *alproto_name)
{
    SCEnter();

    if (alpd_ctx.alproto_names[alproto] != NULL)
        goto end;

    alpd_ctx.alproto_names[alproto] = alproto_name;

    goto end;
 end:
    SCReturn;
}

int AppLayerProtoDetectConfProtoDetectionEnabled(const char *ipproto,
                                                 const char *alproto)
{
    SCEnter();

    BUG_ON(ipproto == NULL || alproto == NULL);

    int enabled = 1;
    char param[100];
    ConfNode *node;
    int r;

    if (RunmodeIsUnittests())
        goto enabled;

    r = snprintf(param, sizeof(param), "%s%s%s", "app-layer.protocols.",
                 alproto, ".enabled");
    if (r < 0) {
        SCLogError(SC_ERR_FATAL, "snprintf failure.");
        exit(EXIT_FAILURE);
    } else if (r > (int)sizeof(param)) {
        SCLogError(SC_ERR_FATAL, "buffer not big enough to write param.");
        exit(EXIT_FAILURE);
    }

    node = ConfGetNode(param);
    if (node == NULL) {
        SCLogDebug("Entry for %s not found.", param);
        r = snprintf(param, sizeof(param), "%s%s%s%s%s", "app-layer.protocols.",
                     alproto, ".", ipproto, ".enabled");
        if (r < 0) {
            SCLogError(SC_ERR_FATAL, "snprintf failure.");
            exit(EXIT_FAILURE);
        } else if (r > (int)sizeof(param)) {
            SCLogError(SC_ERR_FATAL, "buffer not big enough to write param.");
            exit(EXIT_FAILURE);
        }

        node = ConfGetNode(param);
        if (node == NULL) {
            SCLogDebug("Entry for %s not found.", param);
            goto enabled;
        }
    }

    if (node->val) {
        if (ConfValIsTrue(node->val)) {
            goto enabled;
        } else if (ConfValIsFalse(node->val)) {
            goto disabled;
        } else if (strcasecmp(node->val, "detection-only") == 0) {
            goto enabled;
        }
    }

    /* Invalid or null value. */
    SCLogError(SC_ERR_FATAL, "Invalid value found for %s.", param);
    exit(EXIT_FAILURE);

 disabled:
    enabled = 0;
 enabled:
    SCReturnInt(enabled);
}

AppLayerProtoDetectThreadCtx *AppLayerProtoDetectGetCtxThread(void)
{
    SCEnter();

    AppLayerProtoDetectThreadCtx *alpd_tctx = NULL;
    MpmCtx *mpm_ctx;
    MpmThreadCtx *mpm_tctx;
    int i, j;
    PatIntId max_pat_id = 0;

    for (i = 0; i < FLOW_PROTO_DEFAULT; i++) {
        for (j = 0; j < 2; j++) {
            if (max_pat_id == 0) {
                max_pat_id = alpd_ctx.ctx_ipp[i].ctx_pm[j].max_pat_id;

            } else if (alpd_ctx.ctx_ipp[i].ctx_pm[j].max_pat_id &&
                    max_pat_id < alpd_ctx.ctx_ipp[i].ctx_pm[j].max_pat_id)
            {
                max_pat_id = alpd_ctx.ctx_ipp[i].ctx_pm[j].max_pat_id;
            }
        }
    }

    alpd_tctx = SCMalloc(sizeof(*alpd_tctx));
    if (alpd_tctx == NULL)
        goto error;
    memset(alpd_tctx, 0, sizeof(*alpd_tctx));

    /* Get the max pat id for all the mpm ctxs. */
    if (PmqSetup(&alpd_tctx->pmq, max_pat_id) < 0)
        goto error;

    for (i = 0; i < FLOW_PROTO_DEFAULT; i++) {
        for (j = 0; j < 2; j++) {
            mpm_ctx = &alpd_ctx.ctx_ipp[i].ctx_pm[j].mpm_ctx;
            mpm_tctx = &alpd_tctx->mpm_tctx[i][j];
            mpm_table[mpm_ctx->mpm_type].InitThreadCtx(mpm_ctx, mpm_tctx, 0);
        }
    }

    goto end;
 error:
    if (alpd_tctx != NULL)
        AppLayerProtoDetectDestroyCtxThread(alpd_tctx);
    alpd_tctx = NULL;
 end:
    SCReturnPtr(alpd_tctx, "AppLayerProtoDetectThreadCtx");
}

void AppLayerProtoDetectDestroyCtxThread(AppLayerProtoDetectThreadCtx *alpd_tctx)
{
    SCEnter();

    MpmCtx *mpm_ctx;
    MpmThreadCtx *mpm_tctx;
    int ipproto_map, dir;

    for (ipproto_map = 0; ipproto_map < FLOW_PROTO_DEFAULT; ipproto_map++) {
        for (dir = 0; dir < 2; dir++) {
            mpm_ctx = &alpd_ctx.ctx_ipp[ipproto_map].ctx_pm[dir].mpm_ctx;
            mpm_tctx = &alpd_tctx->mpm_tctx[ipproto_map][dir];
            mpm_table[mpm_ctx->mpm_type].DestroyThreadCtx(mpm_ctx, mpm_tctx);
        }
    }
    PmqFree(&alpd_tctx->pmq);
    SCFree(alpd_tctx);

    SCReturn;
}

/***** Utility *****/

void AppLayerProtoDetectSupportedIpprotos(AppProto alproto, uint8_t *ipprotos)
{
    SCEnter();

    AppLayerProtoDetectPMGetIpprotos(alproto, ipprotos);
    AppLayerProtoDetectPPGetIpprotos(alproto, ipprotos);

    SCReturn;
}

AppProto AppLayerProtoDetectGetProtoByName(char *alproto_name)
{
    SCEnter();

    AppProto a;
    for (a = 0; a < ALPROTO_MAX; a++) {
        if (alpd_ctx.alproto_names[a] != NULL &&
            strlen(alpd_ctx.alproto_names[a]) == strlen(alproto_name) &&
            (SCMemcmp(alpd_ctx.alproto_names[a], alproto_name, strlen(alproto_name)) == 0))
        {
            SCReturnCT(a, "AppProto");
        }
    }

    SCReturnCT(ALPROTO_UNKNOWN, "AppProto");
}

char *AppLayerProtoDetectGetProtoName(AppProto alproto)
{
    return alpd_ctx.alproto_names[alproto];
}

void AppLayerProtoDetectSupportedAppProtocols(AppProto *alprotos)
{
    SCEnter();

    memset(alprotos, 0, ALPROTO_MAX * sizeof(AppProto));

    int alproto;

    for (alproto = 0; alproto != ALPROTO_MAX; alproto++) {
        if (alpd_ctx.alproto_names[alproto] != NULL)
            alprotos[alproto] = 1;
    }

    SCReturn;
}

/***** Unittests *****/

#ifdef UNITTESTS

static AppLayerProtoDetectCtx alpd_ctx_ut;

void AppLayerProtoDetectUnittestCtxBackup(void)
{
    SCEnter();
    alpd_ctx_ut = alpd_ctx;
    memset(&alpd_ctx, 0, sizeof(alpd_ctx));
    SCReturn;
}

void AppLayerProtoDetectUnittestCtxRestore(void)
{
    SCEnter();
    alpd_ctx = alpd_ctx_ut;
    memset(&alpd_ctx_ut, 0, sizeof(alpd_ctx_ut));
    SCReturn;
}

int AppLayerProtoDetectTest01(void)
{
    AppLayerProtoDetectUnittestCtxBackup();
    AppLayerProtoDetectSetup();

    char *buf;
    int r = 0;

    buf = "HTTP";
    AppLayerProtoDetectPMRegisterPatternCS(IPPROTO_TCP, ALPROTO_HTTP, buf, 4, 0, STREAM_TOCLIENT);
    buf = "GET";
    AppLayerProtoDetectPMRegisterPatternCS(IPPROTO_TCP, ALPROTO_HTTP, buf, 4, 0, STREAM_TOSERVER);

    AppLayerProtoDetectPrepareState();
    if (alpd_ctx.ctx_ipp[FLOW_PROTO_TCP].ctx_pm[0].max_pat_id != 1) {
        printf("Failure - "
               "alpd_ctx.ctx_ipp[FLOW_PROTO_TCP].ctx_pm[0].max_pat_id != 1\n");
        goto end;
    }
    if (alpd_ctx.ctx_ipp[FLOW_PROTO_TCP].ctx_pm[1].max_pat_id != 1) {
        printf("Failure - "
               "alpd_ctx.ctx_ipp[FLOW_PROTO_TCP].ctx_pm[1].max_pat_id != 1\n");
        goto end;
    }

    r = 1;

 end:
    AppLayerProtoDetectDeSetup();
    AppLayerProtoDetectUnittestCtxRestore();
    return r;
}

int AppLayerProtoDetectTest02(void)
{
    AppLayerProtoDetectUnittestCtxBackup();
    AppLayerProtoDetectSetup();

    char *buf;
    int r = 0;

    buf = "HTTP";
    AppLayerProtoDetectPMRegisterPatternCS(IPPROTO_TCP, ALPROTO_HTTP, buf, 4, 0, STREAM_TOCLIENT);
    buf = "ftp";
    AppLayerProtoDetectPMRegisterPatternCS(IPPROTO_TCP, ALPROTO_FTP, buf, 4, 0, STREAM_TOCLIENT);

    AppLayerProtoDetectPrepareState();
    if (alpd_ctx.ctx_ipp[FLOW_PROTO_TCP].ctx_pm[0].max_pat_id != 0) {
        printf("alpd_ctx.ctx_ipp[FLOW_PROTO_TCP].ctx_pm[0].max_pat_id != 0\n");
        goto end;
    }
    if (alpd_ctx.ctx_ipp[FLOW_PROTO_TCP].ctx_pm[1].max_pat_id != 2) {
        printf("alpd_ctx.ctx_ipp[FLOW_PROTO_TCP].ctx_pm[1].max_pat_id != 2\n");
        goto end;
    }

    if (alpd_ctx.ctx_ipp[FLOW_PROTO_TCP].ctx_pm[0].map != NULL) {
        printf("alpd_ctx.ctx_ipp[FLOW_PROTO_TCP].ctx_pm[0].map != NULL\n");
        goto end;
    }
    if (alpd_ctx.ctx_ipp[FLOW_PROTO_TCP].ctx_pm[1].map == NULL) {
        printf("alpd_ctx.ctx_ipp[FLOW_PROTO_TCP].ctx_pm[1].map != NULL\n");
        goto end;
    }

    if (alpd_ctx.ctx_ipp[FLOW_PROTO_TCP].ctx_pm[1].map[0]->alproto != ALPROTO_FTP) {
        printf("alpd_ctx.ctx_ipp[FLOW_PROTO_TCP].ctx_pm[1].map[0].alproto != ALPROTO_FTP\n");
        goto end;
    }
    if (alpd_ctx.ctx_ipp[FLOW_PROTO_TCP].ctx_pm[1].map[1]->alproto != ALPROTO_HTTP) {
        printf("alpd_ctx.ctx_ipp[FLOW_PROTO_TCP].ctx_pm[1].map[1].alproto != ALPROTO_HTTP\n");
        goto end;
    }

    r = 1;

 end:
    AppLayerProtoDetectDeSetup();
    AppLayerProtoDetectUnittestCtxRestore();
    return r;
}

int AppLayerProtoDetectTest03(void)
{
    AppLayerProtoDetectUnittestCtxBackup();
    AppLayerProtoDetectSetup();

    uint8_t l7data[] = "HTTP/1.1 200 OK\r\nServer: Apache/1.0\r\n\r\n";
    char *buf;
    int r = 0;
    Flow f;
    AppProto pm_results[ALPROTO_MAX];
    AppLayerProtoDetectThreadCtx *alpd_tctx;

    memset(&f, 0x00, sizeof(f));
    f.protomap = FlowGetProtoMapping(IPPROTO_TCP);

    memset(pm_results, 0, sizeof(pm_results));

    buf = "HTTP";
    AppLayerProtoDetectPMRegisterPatternCS(IPPROTO_TCP, ALPROTO_HTTP, buf, 4, 0, STREAM_TOCLIENT);
    buf = "220 ";
    AppLayerProtoDetectPMRegisterPatternCS(IPPROTO_TCP, ALPROTO_FTP, buf, 4, 0, STREAM_TOCLIENT);

    AppLayerProtoDetectPrepareState();
    /* AppLayerProtoDetectGetCtxThread() should be called post AppLayerProtoDetectPrepareState(), since
     * it sets internal structures which depends on the above function. */
    alpd_tctx = AppLayerProtoDetectGetCtxThread();

    if (alpd_ctx.ctx_ipp[FLOW_PROTO_TCP].ctx_pm[0].max_pat_id != 0) {
        printf("alpd_ctx.ctx_ipp[FLOW_PROTO_TCP].ctx_pm[0].max_pat_id != 0\n");
        goto end;
    }
    if (alpd_ctx.ctx_ipp[FLOW_PROTO_TCP].ctx_pm[1].max_pat_id != 2) {
        printf("alpd_ctx.ctx_ipp[FLOW_PROTO_TCP].ctx_pm[1].max_pat_id != 2\n");
        goto end;
    }

    if (alpd_ctx.ctx_ipp[FLOW_PROTO_TCP].ctx_pm[0].map != NULL) {
        printf("alpd_ctx.ctx_ipp[FLOW_PROTO_TCP].ctx_pm[0].map != NULL\n");
        goto end;
    }
    if (alpd_ctx.ctx_ipp[FLOW_PROTO_TCP].ctx_pm[1].map == NULL) {
        printf("alpd_ctx.ctx_ipp[FLOW_PROTO_TCP].ctx_pm[1].map != NULL\n");
        goto end;
    }

    if (alpd_ctx.ctx_ipp[FLOW_PROTO_TCP].ctx_pm[1].map[0]->alproto != ALPROTO_FTP) {
        printf("alpd_ctx.ctx_ipp[FLOW_PROTO_TCP].ctx_pm[1].map[0].alproto != ALPROTO_FTP\n");
        goto end;
    }
    if (alpd_ctx.ctx_ipp[FLOW_PROTO_TCP].ctx_pm[1].map[1]->alproto != ALPROTO_HTTP) {
        printf("alpd_ctx.ctx_ipp[FLOW_PROTO_TCP].ctx_pm[1].map[1].alproto != ALPROTO_HTTP\n");
        goto end;
    }

    uint32_t cnt = AppLayerProtoDetectPMGetProto(alpd_tctx,
                                                 &f,
                                                 l7data, sizeof(l7data),
                                                 STREAM_TOCLIENT,
                                                 IPPROTO_TCP,
                                                 pm_results);
    if (cnt != 1 && pm_results[0] != ALPROTO_HTTP) {
        printf("cnt != 1 && pm_results[0] != AlPROTO_HTTP\n");
        goto end;
    }

    r = 1;

 end:
    if (alpd_tctx != NULL)
        AppLayerProtoDetectDestroyCtxThread(alpd_tctx);
    AppLayerProtoDetectDeSetup();
    AppLayerProtoDetectUnittestCtxRestore();
    return r;
}

int AppLayerProtoDetectTest04(void)
{
    AppLayerProtoDetectUnittestCtxBackup();
    AppLayerProtoDetectSetup();

    uint8_t l7data[] = "HTTP/1.1 200 OK\r\nServer: Apache/1.0\r\n\r\n";
    char *buf;
    int r = 0;
    Flow f;
    AppProto pm_results[ALPROTO_MAX];
    AppLayerProtoDetectThreadCtx *alpd_tctx;

    memset(&f, 0x00, sizeof(f));
    f.protomap = FlowGetProtoMapping(IPPROTO_TCP);

    memset(pm_results, 0, sizeof(pm_results));

    buf = "200 ";
    AppLayerProtoDetectPMRegisterPatternCS(IPPROTO_TCP, ALPROTO_HTTP, buf, 13, 0, STREAM_TOCLIENT);

    AppLayerProtoDetectPrepareState();
    /* AppLayerProtoDetectGetCtxThread() should be called post AppLayerProtoDetectPrepareState(), since
     * it sets internal structures which depends on the above function. */
    alpd_tctx = AppLayerProtoDetectGetCtxThread();

    if (alpd_ctx.ctx_ipp[FLOW_PROTO_TCP].ctx_pm[0].max_pat_id != 0) {
        printf("alpd_ctx.ctx_ipp[FLOW_PROTO_TCP].ctx_pm[0].max_pat_id != 0\n");
        goto end;
    }
    if (alpd_ctx.ctx_ipp[FLOW_PROTO_TCP].ctx_pm[1].max_pat_id != 1) {
        printf("alpd_ctx.ctx_ipp[FLOW_PROTO_TCP].ctx_pm[1].max_pat_id != 2\n");
        goto end;
    }

    if (alpd_ctx.ctx_ipp[FLOW_PROTO_TCP].ctx_pm[0].map != NULL) {
        printf("alpd_ctx.ctx_ipp[FLOW_PROTO_TCP].ctx_pm[0].map != NULL\n");
        goto end;
    }
    if (alpd_ctx.ctx_ipp[FLOW_PROTO_TCP].ctx_pm[1].map == NULL) {
        printf("alpd_ctx.ctx_ipp[FLOW_PROTO_TCP].ctx_pm[1].map != NULL\n");
        goto end;
    }

    if (alpd_ctx.ctx_ipp[FLOW_PROTO_TCP].ctx_pm[1].map[0]->alproto != ALPROTO_HTTP) {
        printf("alpd_ctx.ctx_ipp[FLOW_PROTO_TCP].ctx_pm[1].map[0].alproto != ALPROTO_HTTP\n");
        goto end;
    }

    uint32_t cnt = AppLayerProtoDetectPMGetProto(alpd_tctx,
                                                 &f,
                                                 l7data, sizeof(l7data),
                                                 STREAM_TOCLIENT,
                                                 IPPROTO_TCP,
                                                 pm_results);
    if (cnt != 1 && pm_results[0] != ALPROTO_HTTP) {
        printf("cnt != 1 && pm_results[0] != AlPROTO_HTTP\n");
        goto end;
    }

    r = 1;

 end:
    if (alpd_tctx != NULL)
        AppLayerProtoDetectDestroyCtxThread(alpd_tctx);
    AppLayerProtoDetectDeSetup();
    AppLayerProtoDetectUnittestCtxRestore();
    return r;
}

int AppLayerProtoDetectTest05(void)
{
    AppLayerProtoDetectUnittestCtxBackup();
    AppLayerProtoDetectSetup();

    uint8_t l7data[] = "HTTP/1.1 200 OK\r\nServer: Apache/1.0\r\n\r\n<HTML><BODY>Blahblah</BODY></HTML>";
    char *buf;
    int r = 0;
    Flow f;
    AppProto pm_results[ALPROTO_MAX];
    AppLayerProtoDetectThreadCtx *alpd_tctx;

    memset(&f, 0x00, sizeof(f));
    f.protomap = FlowGetProtoMapping(IPPROTO_TCP);

    memset(pm_results, 0, sizeof(pm_results));

    buf = "HTTP";
    AppLayerProtoDetectPMRegisterPatternCS(IPPROTO_TCP, ALPROTO_HTTP, buf, 4, 0, STREAM_TOCLIENT);
    buf = "220 ";
    AppLayerProtoDetectPMRegisterPatternCS(IPPROTO_TCP, ALPROTO_FTP, buf, 4, 0, STREAM_TOCLIENT);

    AppLayerProtoDetectPrepareState();
    /* AppLayerProtoDetectGetCtxThread() should be called post AppLayerProtoDetectPrepareState(), since
     * it sets internal structures which depends on the above function. */
    alpd_tctx = AppLayerProtoDetectGetCtxThread();

    if (alpd_ctx.ctx_ipp[FLOW_PROTO_TCP].ctx_pm[0].max_pat_id != 0) {
        printf("alpd_ctx.ctx_ipp[FLOW_PROTO_TCP].ctx_pm[0].max_pat_id != 0\n");
        goto end;
    }
    if (alpd_ctx.ctx_ipp[FLOW_PROTO_TCP].ctx_pm[1].max_pat_id != 2) {
        printf("alpd_ctx.ctx_ipp[FLOW_PROTO_TCP].ctx_pm[1].max_pat_id != 2\n");
        goto end;
    }

    if (alpd_ctx.ctx_ipp[FLOW_PROTO_TCP].ctx_pm[0].map != NULL) {
        printf("alpd_ctx.ctx_ipp[FLOW_PROTO_TCP].ctx_pm[0].map != NULL\n");
        goto end;
    }
    if (alpd_ctx.ctx_ipp[FLOW_PROTO_TCP].ctx_pm[1].map == NULL) {
        printf("alpd_ctx.ctx_ipp[FLOW_PROTO_TCP].ctx_pm[1].map != NULL\n");
        goto end;
    }

    if (alpd_ctx.ctx_ipp[FLOW_PROTO_TCP].ctx_pm[1].map[0]->alproto != ALPROTO_FTP) {
        printf("alpd_ctx.ctx_ipp[FLOW_PROTO_TCP].ctx_pm[1].map[0].alproto != ALPROTO_FTP\n");
        goto end;
    }
    if (alpd_ctx.ctx_ipp[FLOW_PROTO_TCP].ctx_pm[1].map[1]->alproto != ALPROTO_HTTP) {
        printf("alpd_ctx.ctx_ipp[FLOW_PROTO_TCP].ctx_pm[1].map[1].alproto != ALPROTO_HTTP\n");
        goto end;
    }

    uint32_t cnt = AppLayerProtoDetectPMGetProto(alpd_tctx,
                                                 &f,
                                                 l7data, sizeof(l7data),
                                                 STREAM_TOCLIENT,
                                                 IPPROTO_TCP,
                                                 pm_results);
    if (cnt != 1 && pm_results[0] != ALPROTO_HTTP) {
        printf("cnt != 1 && pm_results[0] != AlPROTO_HTTP\n");
        goto end;
    }

    r = 1;

 end:
    if (alpd_tctx != NULL)
        AppLayerProtoDetectDestroyCtxThread(alpd_tctx);
    AppLayerProtoDetectDeSetup();
    AppLayerProtoDetectUnittestCtxRestore();
    return r;
}

int AppLayerProtoDetectTest06(void)
{
    AppLayerProtoDetectUnittestCtxBackup();
    AppLayerProtoDetectSetup();

    uint8_t l7data[] = "220 Welcome to the OISF FTP server\r\n";
    char *buf;
    int r = 0;
    Flow f;
    AppProto pm_results[ALPROTO_MAX];
    AppLayerProtoDetectThreadCtx *alpd_tctx;

    memset(&f, 0x00, sizeof(f));
    f.protomap = FlowGetProtoMapping(IPPROTO_TCP);

    buf = "HTTP";
    AppLayerProtoDetectPMRegisterPatternCS(IPPROTO_TCP, ALPROTO_HTTP, buf, 4, 0, STREAM_TOCLIENT);
    buf = "220 ";
    AppLayerProtoDetectPMRegisterPatternCS(IPPROTO_TCP, ALPROTO_FTP, buf, 4, 0, STREAM_TOCLIENT);

    AppLayerProtoDetectPrepareState();
    /* AppLayerProtoDetectGetCtxThread() should be called post AppLayerProtoDetectPrepareState(), since
     * it sets internal structures which depends on the above function. */
    alpd_tctx = AppLayerProtoDetectGetCtxThread();

    if (alpd_ctx.ctx_ipp[FLOW_PROTO_TCP].ctx_pm[0].max_pat_id != 0) {
        printf("alpd_ctx.ctx_ipp[FLOW_PROTO_TCP].ctx_pm[0].max_pat_id != 0\n");
        goto end;
    }
    if (alpd_ctx.ctx_ipp[FLOW_PROTO_TCP].ctx_pm[1].max_pat_id != 2) {
        printf("alpd_ctx.ctx_ipp[FLOW_PROTO_TCP].ctx_pm[1].max_pat_id != 2\n");
        goto end;
    }

    if (alpd_ctx.ctx_ipp[FLOW_PROTO_TCP].ctx_pm[0].map != NULL) {
        printf("alpd_ctx.ctx_ipp[FLOW_PROTO_TCP].ctx_pm[0].map != NULL\n");
        goto end;
    }
    if (alpd_ctx.ctx_ipp[FLOW_PROTO_TCP].ctx_pm[1].map == NULL) {
        printf("alpd_ctx.ctx_ipp[FLOW_PROTO_TCP].ctx_pm[1].map != NULL\n");
        goto end;
    }

    if (alpd_ctx.ctx_ipp[FLOW_PROTO_TCP].ctx_pm[1].map[0]->alproto != ALPROTO_FTP) {
        printf("alpd_ctx.ctx_ipp[FLOW_PROTO_TCP].ctx_pm[1].map[0].alproto != ALPROTO_FTP\n");
        goto end;
    }
    if (alpd_ctx.ctx_ipp[FLOW_PROTO_TCP].ctx_pm[1].map[1]->alproto != ALPROTO_HTTP) {
        printf("alpd_ctx.ctx_ipp[FLOW_PROTO_TCP].ctx_pm[1].map[1].alproto != ALPROTO_HTTP\n");
        goto end;
    }

    uint32_t cnt = AppLayerProtoDetectPMGetProto(alpd_tctx,
                                                 &f,
                                                 l7data, sizeof(l7data),
                                                 STREAM_TOCLIENT,
                                                 IPPROTO_TCP,
                                                 pm_results);
    if (cnt != 1 && pm_results[0] != ALPROTO_FTP) {
        printf("cnt != 1 && pm_results[0] != AlPROTO_FTP\n");
        goto end;
    }

    r = 1;

 end:
    if (alpd_tctx != NULL)
        AppLayerProtoDetectDestroyCtxThread(alpd_tctx);
    AppLayerProtoDetectDeSetup();
    AppLayerProtoDetectUnittestCtxRestore();
    return r;
}

int AppLayerProtoDetectTest07(void)
{
    AppLayerProtoDetectUnittestCtxBackup();
    AppLayerProtoDetectSetup();

    uint8_t l7data[] = "220 Welcome to the OISF HTTP/FTP server\r\n";
    char *buf;
    int r = 0;
    Flow f;
    AppProto pm_results[ALPROTO_MAX];
    AppLayerProtoDetectThreadCtx *alpd_tctx;

    memset(&f, 0x00, sizeof(f));
    f.protomap = FlowGetProtoMapping(IPPROTO_TCP);

    memset(pm_results, 0, sizeof(pm_results));

    buf = "HTTP";
    AppLayerProtoDetectPMRegisterPatternCS(IPPROTO_TCP, ALPROTO_HTTP, buf, 4, 0, STREAM_TOCLIENT);

    AppLayerProtoDetectPrepareState();
    /* AppLayerProtoDetectGetCtxThread() should be called post AppLayerProtoDetectPrepareState(), since
     * it sets internal structures which depends on the above function. */
    alpd_tctx = AppLayerProtoDetectGetCtxThread();

    if (alpd_ctx.ctx_ipp[FLOW_PROTO_TCP].ctx_pm[0].max_pat_id != 0) {
        printf("alpd_ctx.ctx_ipp[FLOW_PROTO_TCP].ctx_pm[0].max_pat_id != 0\n");
        goto end;
    }
    if (alpd_ctx.ctx_ipp[FLOW_PROTO_TCP].ctx_pm[1].max_pat_id != 1) {
        printf("alpd_ctx.ctx_ipp[FLOW_PROTO_TCP].ctx_pm[1].max_pat_id != 2\n");
        goto end;
    }

    if (alpd_ctx.ctx_ipp[FLOW_PROTO_TCP].ctx_pm[0].map != NULL) {
        printf("alpd_ctx.ctx_ipp[FLOW_PROTO_TCP].ctx_pm[0].map != NULL\n");
        goto end;
    }
    if (alpd_ctx.ctx_ipp[FLOW_PROTO_TCP].ctx_pm[1].map == NULL) {
        printf("alpd_ctx.ctx_ipp[FLOW_PROTO_TCP].ctx_pm[1].map != NULL\n");
        goto end;
    }

    if (alpd_ctx.ctx_ipp[FLOW_PROTO_TCP].ctx_pm[1].map[0]->alproto != ALPROTO_HTTP) {
        printf("alpd_ctx.ctx_ipp[FLOW_PROTO_TCP].ctx_pm[1].map[0].alproto != ALPROTO_HTTP\n");
        goto end;
    }

    uint32_t cnt = AppLayerProtoDetectPMGetProto(alpd_tctx,
                                                 &f,
                                                 l7data, sizeof(l7data),
                                                 STREAM_TOCLIENT,
                                                 IPPROTO_TCP,
                                                 pm_results);
    if (cnt != 0) {
        printf("cnt != 0\n");
        goto end;
    }

    r = 1;

 end:
    if (alpd_tctx != NULL)
        AppLayerProtoDetectDestroyCtxThread(alpd_tctx);
    AppLayerProtoDetectDeSetup();
    AppLayerProtoDetectUnittestCtxRestore();
    return r;
}

int AppLayerProtoDetectTest08(void)
{
    AppLayerProtoDetectUnittestCtxBackup();
    AppLayerProtoDetectSetup();

    uint8_t l7data[] = {
        0x00, 0x00, 0x00, 0x85, 0xff, 0x53, 0x4d, 0x42,
        0x72, 0x00, 0x00, 0x00, 0x00, 0x18, 0x53, 0xc8,
        0x00, 0x00, 0x00, 0x00, 0x00, 0x00, 0x00, 0x00,
        0x00, 0x00, 0x00, 0x00, 0x00, 0x00, 0xff, 0xfe,
        0x00, 0x00, 0x00, 0x00, 0x00, 0x62, 0x00, 0x02,
        0x50, 0x43, 0x20, 0x4e, 0x45, 0x54, 0x57, 0x4f,
        0x52, 0x4b, 0x20, 0x50, 0x52, 0x4f, 0x47, 0x52,
        0x41, 0x4d, 0x20, 0x31, 0x2e, 0x30, 0x00, 0x02,
        0x4c, 0x41, 0x4e, 0x4d, 0x41, 0x4e, 0x31, 0x2e,
        0x30, 0x00, 0x02, 0x57, 0x69, 0x6e, 0x64, 0x6f,
        0x77, 0x73, 0x20, 0x66, 0x6f, 0x72, 0x20, 0x57,
        0x6f, 0x72, 0x6b, 0x67, 0x72, 0x6f, 0x75, 0x70,
        0x73, 0x20, 0x33, 0x2e, 0x31, 0x61, 0x00, 0x02,
        0x4c, 0x4d, 0x31, 0x2e, 0x32, 0x58, 0x30, 0x30,
        0x32, 0x00, 0x02, 0x4c, 0x41, 0x4e, 0x4d, 0x41,
        0x4e, 0x32, 0x2e, 0x31, 0x00, 0x02, 0x4e, 0x54,
        0x20, 0x4c, 0x4d, 0x20, 0x30, 0x2e, 0x31, 0x32,
        0x00
    };
    char *buf;
    int r = 0;
    Flow f;
    AppProto pm_results[ALPROTO_MAX];
    AppLayerProtoDetectThreadCtx *alpd_tctx;

    memset(&f, 0x00, sizeof(f));
    f.protomap = FlowGetProtoMapping(IPPROTO_TCP);

    memset(pm_results, 0, sizeof(pm_results));

    buf = "|ff|SMB";
    AppLayerProtoDetectPMRegisterPatternCS(IPPROTO_TCP, ALPROTO_SMB, buf, 8, 4, STREAM_TOCLIENT);

    AppLayerProtoDetectPrepareState();
    /* AppLayerProtoDetectGetCtxThread() should be called post AppLayerProtoDetectPrepareState(), since
     * it sets internal structures which depends on the above function. */
    alpd_tctx = AppLayerProtoDetectGetCtxThread();

    if (alpd_ctx.ctx_ipp[FLOW_PROTO_TCP].ctx_pm[0].max_pat_id != 0) {
        printf("alpd_ctx.ctx_ipp[FLOW_PROTO_TCP].ctx_pm[0].max_pat_id != 0\n");
        goto end;
    }
    if (alpd_ctx.ctx_ipp[FLOW_PROTO_TCP].ctx_pm[1].max_pat_id != 1) {
        printf("alpd_ctx.ctx_ipp[FLOW_PROTO_TCP].ctx_pm[1].max_pat_id != 2\n");
        goto end;
    }

    if (alpd_ctx.ctx_ipp[FLOW_PROTO_TCP].ctx_pm[0].map != NULL) {
        printf("alpd_ctx.ctx_ipp[FLOW_PROTO_TCP].ctx_pm[0].map != NULL\n");
        goto end;
    }
    if (alpd_ctx.ctx_ipp[FLOW_PROTO_TCP].ctx_pm[1].map == NULL) {
        printf("alpd_ctx.ctx_ipp[FLOW_PROTO_TCP].ctx_pm[1].map != NULL\n");
        goto end;
    }

    if (alpd_ctx.ctx_ipp[FLOW_PROTO_TCP].ctx_pm[1].map[0]->alproto != ALPROTO_SMB) {
        printf("alpd_ctx.ctx_ipp[FLOW_PROTO_TCP].ctx_pm[1].map[0].alproto != ALPROTO_SMB\n");
        goto end;
    }

    uint32_t cnt = AppLayerProtoDetectPMGetProto(alpd_tctx,
                                                 &f,
                                                 l7data, sizeof(l7data),
                                                 STREAM_TOCLIENT,
                                                 IPPROTO_TCP,
                                                 pm_results);
    if (cnt != 1 && pm_results[0] != ALPROTO_SMB) {
        printf("cnt != 1 && pm_results[0] != AlPROTO_SMB\n");
        goto end;
    }

    r = 1;

 end:
    if (alpd_tctx != NULL)
        AppLayerProtoDetectDestroyCtxThread(alpd_tctx);
    AppLayerProtoDetectDeSetup();
    AppLayerProtoDetectUnittestCtxRestore();
    return r;
}

int AppLayerProtoDetectTest09(void)
{
    AppLayerProtoDetectUnittestCtxBackup();
    AppLayerProtoDetectSetup();

    uint8_t l7data[] = {
        0x00, 0x00, 0x00, 0x66, 0xfe, 0x53, 0x4d, 0x42,
        0x40, 0x00, 0x00, 0x00, 0x00, 0x00, 0x00, 0x00,
        0x00, 0x00, 0x3f, 0x00, 0x00, 0x00, 0x00, 0x00,
        0x00, 0x00, 0x00, 0x00, 0x00, 0x00, 0x00, 0x00,
        0x00, 0x00, 0x00, 0x00, 0x00, 0x00, 0x00, 0x00,
        0x00, 0x00, 0x00, 0x00, 0x00, 0x00, 0x00, 0x00,
        0x00, 0x00, 0x00, 0x00, 0x00, 0x00, 0x00, 0x00,
        0x00, 0x00, 0x00, 0x00, 0x00, 0x00, 0x00, 0x00,
        0x00, 0x00, 0x00, 0x00, 0x24, 0x00, 0x01, 0x00,
        0x00, 0x00, 0x00, 0x00, 0x00, 0x00, 0x00, 0x00,
        0x00, 0x00, 0x00, 0x00, 0x00, 0x00, 0x00, 0x00,
        0x00, 0x00, 0x00, 0x00, 0x00, 0x00, 0x00, 0x00,
        0x00, 0x00, 0x00, 0x00, 0x00, 0x00, 0x00, 0x00,
        0x00, 0x02, 0x02
    };
    char *buf;
    int r = 0;
    Flow f;
    AppProto pm_results[ALPROTO_MAX];
    AppLayerProtoDetectThreadCtx *alpd_tctx;

    memset(&f, 0x00, sizeof(f));
    f.protomap = FlowGetProtoMapping(IPPROTO_TCP);

    memset(pm_results, 0, sizeof(pm_results));

    buf = "|fe|SMB";
    AppLayerProtoDetectPMRegisterPatternCS(IPPROTO_TCP, ALPROTO_SMB2, buf, 8, 4, STREAM_TOCLIENT);

    AppLayerProtoDetectPrepareState();
    /* AppLayerProtoDetectGetCtxThread() should be called post AppLayerProtoDetectPrepareState(), since
     * it sets internal structures which depends on the above function. */
    alpd_tctx = AppLayerProtoDetectGetCtxThread();

    if (alpd_ctx.ctx_ipp[FLOW_PROTO_TCP].ctx_pm[0].max_pat_id != 0) {
        printf("alpd_ctx.ctx_ipp[FLOW_PROTO_TCP].ctx_pm[0].max_pat_id != 0\n");
        goto end;
    }
    if (alpd_ctx.ctx_ipp[FLOW_PROTO_TCP].ctx_pm[1].max_pat_id != 1) {
        printf("alpd_ctx.ctx_ipp[FLOW_PROTO_TCP].ctx_pm[1].max_pat_id != 2\n");
        goto end;
    }

    if (alpd_ctx.ctx_ipp[FLOW_PROTO_TCP].ctx_pm[0].map != NULL) {
        printf("alpd_ctx.ctx_ipp[FLOW_PROTO_TCP].ctx_pm[0].map != NULL\n");
        goto end;
    }
    if (alpd_ctx.ctx_ipp[FLOW_PROTO_TCP].ctx_pm[1].map == NULL) {
        printf("alpd_ctx.ctx_ipp[FLOW_PROTO_TCP].ctx_pm[1].map != NULL\n");
        goto end;
    }

    if (alpd_ctx.ctx_ipp[FLOW_PROTO_TCP].ctx_pm[1].map[0]->alproto != ALPROTO_SMB2) {
        printf("alpd_ctx.ctx_ipp[FLOW_PROTO_TCP].ctx_pm[1].map[0].alproto != ALPROTO_SMB2\n");
        goto end;
    }

    uint32_t cnt = AppLayerProtoDetectPMGetProto(alpd_tctx,
                                                 &f,
                                                 l7data, sizeof(l7data),
                                                 STREAM_TOCLIENT,
                                                 IPPROTO_TCP,
                                                 pm_results);
    if (cnt != 1 && pm_results[0] != ALPROTO_SMB2) {
        printf("cnt != 1 && pm_results[0] != AlPROTO_SMB2\n");
        goto end;
    }

    r = 1;

 end:
    if (alpd_tctx != NULL)
        AppLayerProtoDetectDestroyCtxThread(alpd_tctx);
    AppLayerProtoDetectDeSetup();
    AppLayerProtoDetectUnittestCtxRestore();
    return r;
}

int AppLayerProtoDetectTest10(void)
{
    AppLayerProtoDetectUnittestCtxBackup();
    AppLayerProtoDetectSetup();

    uint8_t l7data[] = {
        0x05, 0x00, 0x0b, 0x03, 0x10, 0x00, 0x00, 0x00,
        0x48, 0x00, 0x00, 0x00, 0x00, 0x00, 0x00, 0x00,
        0xd0, 0x16, 0xd0, 0x16, 0x00, 0x00, 0x00, 0x00,
        0x01, 0x00, 0x00, 0x00, 0x00, 0x00, 0x01, 0x00,
        0xb8, 0x4a, 0x9f, 0x4d, 0x1c, 0x7d, 0xcf, 0x11,
        0x86, 0x1e, 0x00, 0x20, 0xaf, 0x6e, 0x7c, 0x57,
        0x00, 0x00, 0x00, 0x00, 0x04, 0x5d, 0x88, 0x8a,
        0xeb, 0x1c, 0xc9, 0x11, 0x9f, 0xe8, 0x08, 0x00,
        0x2b, 0x10, 0x48, 0x60, 0x02, 0x00, 0x00, 0x00
    };
    char *buf;
    int r = 0;
    Flow f;
    AppProto pm_results[ALPROTO_MAX];
    AppLayerProtoDetectThreadCtx *alpd_tctx;

    memset(&f, 0x00, sizeof(f));
    f.protomap = FlowGetProtoMapping(IPPROTO_TCP);

    memset(pm_results, 0, sizeof(pm_results));

    buf = "|05 00|";
    AppLayerProtoDetectPMRegisterPatternCS(IPPROTO_TCP, ALPROTO_DCERPC, buf, 4, 0, STREAM_TOCLIENT);

    AppLayerProtoDetectPrepareState();
    /* AppLayerProtoDetectGetCtxThread() should be called post AppLayerProtoDetectPrepareState(), since
     * it sets internal structures which depends on the above function. */
    alpd_tctx = AppLayerProtoDetectGetCtxThread();

    if (alpd_ctx.ctx_ipp[FLOW_PROTO_TCP].ctx_pm[0].max_pat_id != 0) {
        printf("alpd_ctx.ctx_ipp[FLOW_PROTO_TCP].ctx_pm[0].max_pat_id != 0\n");
        goto end;
    }
    if (alpd_ctx.ctx_ipp[FLOW_PROTO_TCP].ctx_pm[1].max_pat_id != 1) {
        printf("alpd_ctx.ctx_ipp[FLOW_PROTO_TCP].ctx_pm[1].max_pat_id != 2\n");
        goto end;
    }

    if (alpd_ctx.ctx_ipp[FLOW_PROTO_TCP].ctx_pm[0].map != NULL) {
        printf("alpd_ctx.ctx_ipp[FLOW_PROTO_TCP].ctx_pm[0].map != NULL\n");
        goto end;
    }
    if (alpd_ctx.ctx_ipp[FLOW_PROTO_TCP].ctx_pm[1].map == NULL) {
        printf("alpd_ctx.ctx_ipp[FLOW_PROTO_TCP].ctx_pm[1].map != NULL\n");
        goto end;
    }

    if (alpd_ctx.ctx_ipp[FLOW_PROTO_TCP].ctx_pm[1].map[0]->alproto != ALPROTO_DCERPC) {
        printf("alpd_ctx.ctx_ipp[FLOW_PROTO_TCP].ctx_pm[1].map[0].alproto != ALPROTO_DCERPC\n");
        goto end;
    }

    uint32_t cnt = AppLayerProtoDetectPMGetProto(alpd_tctx,
                                                 &f,
                                                 l7data, sizeof(l7data),
                                                 STREAM_TOCLIENT,
                                                 IPPROTO_TCP,
                                                 pm_results);
    if (cnt != 1 && pm_results[0] != ALPROTO_DCERPC) {
        printf("cnt != 1 && pm_results[0] != AlPROTO_DCERPC\n");
        goto end;
    }

    r = 1;

 end:
    if (alpd_tctx != NULL)
        AppLayerProtoDetectDestroyCtxThread(alpd_tctx);
    AppLayerProtoDetectDeSetup();
    AppLayerProtoDetectUnittestCtxRestore();
    return r;
}

/**
 * \test Why we still get http for connect... obviously because
 *       we also match on the reply, duh
 */
int AppLayerProtoDetectTest11(void)
{
    AppLayerProtoDetectUnittestCtxBackup();
    AppLayerProtoDetectSetup();

    uint8_t l7data[] = "CONNECT www.ssllabs.com:443 HTTP/1.0\r\n";
    uint8_t l7data_resp[] = "HTTP/1.1 405 Method Not Allowed\r\n";
    int r = 0;
    Flow f;
    AppProto pm_results[ALPROTO_MAX];
    AppLayerProtoDetectThreadCtx *alpd_tctx;

    memset(&f, 0x00, sizeof(f));
    f.protomap = FlowGetProtoMapping(IPPROTO_TCP);

    memset(pm_results, 0, sizeof(pm_results));

    AppLayerProtoDetectPMRegisterPatternCS(IPPROTO_TCP, ALPROTO_HTTP, "HTTP", 4, 0, STREAM_TOSERVER);
    AppLayerProtoDetectPMRegisterPatternCS(IPPROTO_TCP, ALPROTO_HTTP, "GET", 3, 0, STREAM_TOSERVER);
    AppLayerProtoDetectPMRegisterPatternCS(IPPROTO_TCP, ALPROTO_HTTP, "PUT", 3, 0, STREAM_TOSERVER);
    AppLayerProtoDetectPMRegisterPatternCS(IPPROTO_TCP, ALPROTO_HTTP, "POST", 4, 0, STREAM_TOSERVER);
    AppLayerProtoDetectPMRegisterPatternCS(IPPROTO_TCP, ALPROTO_HTTP, "TRACE", 5, 0, STREAM_TOSERVER);
    AppLayerProtoDetectPMRegisterPatternCS(IPPROTO_TCP, ALPROTO_HTTP, "OPTIONS", 7, 0, STREAM_TOSERVER);
    AppLayerProtoDetectPMRegisterPatternCS(IPPROTO_TCP, ALPROTO_HTTP, "CONNECT", 7, 0, STREAM_TOSERVER);
    AppLayerProtoDetectPMRegisterPatternCS(IPPROTO_TCP, ALPROTO_HTTP, "HTTP", 4, 0, STREAM_TOCLIENT);

    AppLayerProtoDetectPrepareState();
    /* AppLayerProtoDetectGetCtxThread() should be called post AppLayerProtoDetectPrepareState(), since
     * it sets internal structures which depends on the above function. */
    alpd_tctx = AppLayerProtoDetectGetCtxThread();

    if (alpd_ctx.ctx_ipp[FLOW_PROTO_TCP].ctx_pm[0].max_pat_id != 7) {
        printf("alpd_ctx.ctx_ipp[FLOW_PROTO_TCP].ctx_pm[0].max_pat_id != 7\n");
        goto end;
    }
    if (alpd_ctx.ctx_ipp[FLOW_PROTO_TCP].ctx_pm[1].max_pat_id != 1) {
        printf("alpd_ctx.ctx_ipp[FLOW_PROTO_TCP].ctx_pm[1].max_pat_id != 1\n");
        goto end;
    }

    if (alpd_ctx.ctx_ipp[FLOW_PROTO_TCP].ctx_pm[0].map == NULL) {
        printf("alpd_ctx.ctx_ipp[FLOW_PROTO_TCP].ctx_pm[0].map != NULL\n");
        goto end;
    }
    if (alpd_ctx.ctx_ipp[FLOW_PROTO_TCP].ctx_pm[1].map == NULL) {
        printf("alpd_ctx.ctx_ipp[FLOW_PROTO_TCP].ctx_pm[1].map != NULL\n");
        goto end;
    }

    if (alpd_ctx.ctx_ipp[FLOW_PROTO_TCP].ctx_pm[0].map[0]->alproto != ALPROTO_HTTP ||
        alpd_ctx.ctx_ipp[FLOW_PROTO_TCP].ctx_pm[0].map[1]->alproto != ALPROTO_HTTP ||
        alpd_ctx.ctx_ipp[FLOW_PROTO_TCP].ctx_pm[0].map[2]->alproto != ALPROTO_HTTP ||
        alpd_ctx.ctx_ipp[FLOW_PROTO_TCP].ctx_pm[0].map[3]->alproto != ALPROTO_HTTP ||
        alpd_ctx.ctx_ipp[FLOW_PROTO_TCP].ctx_pm[0].map[4]->alproto != ALPROTO_HTTP ||
        alpd_ctx.ctx_ipp[FLOW_PROTO_TCP].ctx_pm[0].map[5]->alproto != ALPROTO_HTTP ||
        alpd_ctx.ctx_ipp[FLOW_PROTO_TCP].ctx_pm[0].map[6]->alproto != ALPROTO_HTTP ||
        alpd_ctx.ctx_ipp[FLOW_PROTO_TCP].ctx_pm[1].map[0]->alproto != ALPROTO_HTTP)
        {
            printf("failure 1\n");
            goto end;
        }

    memset(pm_results, 0, sizeof(pm_results));
    uint32_t cnt = AppLayerProtoDetectPMGetProto(alpd_tctx,
                                                 &f,
                                                 l7data, sizeof(l7data),
                                                 STREAM_TOSERVER,
                                                 IPPROTO_TCP,
                                                 pm_results);
    if (cnt != 1 && pm_results[0] != ALPROTO_HTTP) {
        printf("l7data - cnt != 1 && pm_results[0] != AlPROTO_HTTP\n");
        goto end;
    }

    memset(pm_results, 0, sizeof(pm_results));
    cnt = AppLayerProtoDetectPMGetProto(alpd_tctx,
                                        &f,
                                        l7data_resp, sizeof(l7data_resp),
                                        STREAM_TOCLIENT,
                                        IPPROTO_TCP,
                                        pm_results);
    if (cnt != 1 && pm_results[0] != ALPROTO_HTTP) {
        printf("l7data_resp - cnt != 1 && pm_results[0] != AlPROTO_HTTP\n");
        goto end;
    }

    r = 1;

 end:
    if (alpd_tctx != NULL)
        AppLayerProtoDetectDestroyCtxThread(alpd_tctx);
    AppLayerProtoDetectDeSetup();
    AppLayerProtoDetectUnittestCtxRestore();
    return r;
}

/**
 * \test AlpProtoSignature test
 */
int AppLayerProtoDetectTest12(void)
{
    AppLayerProtoDetectUnittestCtxBackup();
    AppLayerProtoDetectSetup();

    int r = 0;

    AppLayerProtoDetectPMRegisterPatternCS(IPPROTO_TCP, ALPROTO_HTTP, "HTTP", 4, 0, STREAM_TOSERVER);
    if (alpd_ctx.ctx_ipp[FLOW_PROTO_TCP].ctx_pm[0].head == NULL ||
        alpd_ctx.ctx_ipp[FLOW_PROTO_TCP].ctx_pm[0].map != NULL)
    {
        printf("failure 1\n");
        goto end;
    }

    AppLayerProtoDetectPrepareState();
    if (alpd_ctx.ctx_ipp[FLOW_PROTO_TCP].ctx_pm[0].max_pat_id != 1) {
        printf("failure 2\n");
        goto end;
    }
    if (alpd_ctx.ctx_ipp[FLOW_PROTO_TCP].ctx_pm[0].head != NULL ||
        alpd_ctx.ctx_ipp[FLOW_PROTO_TCP].ctx_pm[0].map == NULL)
    {
        printf("failure 3\n");
        goto end;
    }
    if (alpd_ctx.ctx_ipp[FLOW_PROTO_TCP].ctx_pm[0].map[0]->alproto != ALPROTO_HTTP) {
        printf("failure 4\n");
        goto end;
    }
    if (alpd_ctx.ctx_ipp[FLOW_PROTO_TCP].ctx_pm[0].map[0]->cd->id != 0) {
        printf("failure 5\n");
        goto end;
    }
    if (alpd_ctx.ctx_ipp[FLOW_PROTO_TCP].ctx_pm[0].map[0]->next != NULL) {
        printf("failure 6\n");
        goto end;
    }

    r = 1;

 end:
    AppLayerProtoDetectDeSetup();
    AppLayerProtoDetectUnittestCtxRestore();
    return r;
}

/**
 * \test What about if we add some sigs only for udp but call for tcp?
 *       It should not detect any proto
 */
int AppLayerProtoDetectTest13(void)
{
    AppLayerProtoDetectUnittestCtxBackup();
    AppLayerProtoDetectSetup();

    uint8_t l7data[] = "CONNECT www.ssllabs.com:443 HTTP/1.0\r\n";
    uint8_t l7data_resp[] = "HTTP/1.1 405 Method Not Allowed\r\n";
    int r = 0;
    Flow f;
    AppProto pm_results[ALPROTO_MAX];
    AppLayerProtoDetectThreadCtx *alpd_tctx;
    uint32_t cnt;

    memset(&f, 0x00, sizeof(f));
    f.protomap = FlowGetProtoMapping(IPPROTO_TCP);

    AppLayerProtoDetectPMRegisterPatternCS(IPPROTO_UDP, ALPROTO_HTTP, "HTTP", 4, 0, STREAM_TOSERVER);
    AppLayerProtoDetectPMRegisterPatternCS(IPPROTO_UDP, ALPROTO_HTTP, "GET", 3, 0, STREAM_TOSERVER);
    AppLayerProtoDetectPMRegisterPatternCS(IPPROTO_UDP, ALPROTO_HTTP, "PUT", 3, 0, STREAM_TOSERVER);
    AppLayerProtoDetectPMRegisterPatternCS(IPPROTO_UDP, ALPROTO_HTTP, "POST", 4, 0, STREAM_TOSERVER);
    AppLayerProtoDetectPMRegisterPatternCS(IPPROTO_UDP, ALPROTO_HTTP, "TRACE", 5, 0, STREAM_TOSERVER);
    AppLayerProtoDetectPMRegisterPatternCS(IPPROTO_UDP, ALPROTO_HTTP, "OPTIONS", 7, 0, STREAM_TOSERVER);
    AppLayerProtoDetectPMRegisterPatternCS(IPPROTO_UDP, ALPROTO_HTTP, "CONNECT", 7, 0, STREAM_TOSERVER);
    AppLayerProtoDetectPMRegisterPatternCS(IPPROTO_UDP, ALPROTO_HTTP, "HTTP", 4, 0, STREAM_TOCLIENT);

    AppLayerProtoDetectPrepareState();
    /* AppLayerProtoDetectGetCtxThread() should be called post AppLayerProtoDetectPrepareState(), since
     * it sets internal structures which depends on the above function. */
    alpd_tctx = AppLayerProtoDetectGetCtxThread();

    if (alpd_ctx.ctx_ipp[FLOW_PROTO_UDP].ctx_pm[0].max_pat_id != 7) {
        printf("alpd_ctx.ctx_ipp[FLOW_PROTO_UDP].ctx_pm[0].max_pat_id != 7\n");
        goto end;
    }
    if (alpd_ctx.ctx_ipp[FLOW_PROTO_UDP].ctx_pm[1].max_pat_id != 1) {
        printf("alpd_ctx.ctx_ipp[FLOW_PROTO_UDP].ctx_pm[1].max_pat_id != 1\n");
        goto end;
    }

    if (alpd_ctx.ctx_ipp[FLOW_PROTO_UDP].ctx_pm[0].map[0]->alproto != ALPROTO_HTTP ||
        alpd_ctx.ctx_ipp[FLOW_PROTO_UDP].ctx_pm[0].map[1]->alproto != ALPROTO_HTTP ||
        alpd_ctx.ctx_ipp[FLOW_PROTO_UDP].ctx_pm[0].map[2]->alproto != ALPROTO_HTTP ||
        alpd_ctx.ctx_ipp[FLOW_PROTO_UDP].ctx_pm[0].map[3]->alproto != ALPROTO_HTTP ||
        alpd_ctx.ctx_ipp[FLOW_PROTO_UDP].ctx_pm[0].map[4]->alproto != ALPROTO_HTTP ||
        alpd_ctx.ctx_ipp[FLOW_PROTO_UDP].ctx_pm[0].map[5]->alproto != ALPROTO_HTTP ||
        alpd_ctx.ctx_ipp[FLOW_PROTO_UDP].ctx_pm[0].map[6]->alproto != ALPROTO_HTTP ||
        alpd_ctx.ctx_ipp[FLOW_PROTO_UDP].ctx_pm[1].map[0]->alproto != ALPROTO_HTTP)
        {
            printf("failure 1\n");
            goto end;
        }

    memset(pm_results, 0, sizeof(pm_results));
    cnt = AppLayerProtoDetectPMGetProto(alpd_tctx,
                                        &f,
                                        l7data, sizeof(l7data),
                                        STREAM_TOSERVER,
                                        IPPROTO_TCP,
                                        pm_results);
    if (cnt != 0) {
        printf("l7data - cnt != 0\n");
        goto end;
    }

    memset(pm_results, 0, sizeof(pm_results));
    cnt = AppLayerProtoDetectPMGetProto(alpd_tctx,
                                        &f,
                                        l7data_resp, sizeof(l7data_resp),
                                        STREAM_TOCLIENT,
                                        IPPROTO_TCP,
                                        pm_results);
    if (cnt != 0) {
        printf("l7data_resp - cnt != 0\n");
        goto end;
    }

    r = 1;

 end:
    if (alpd_tctx != NULL)
        AppLayerProtoDetectDestroyCtxThread(alpd_tctx);
    AppLayerProtoDetectDeSetup();
    AppLayerProtoDetectUnittestCtxRestore();
    return r;
}

/**
 * \test What about if we add some sigs only for udp calling it for UDP?
 *       It should detect ALPROTO_HTTP (over udp). This is just a check
 *       to ensure that TCP/UDP differences work correctly.
 */
int AppLayerProtoDetectTest14(void)
{
    AppLayerProtoDetectUnittestCtxBackup();
    AppLayerProtoDetectSetup();

    uint8_t l7data[] = "CONNECT www.ssllabs.com:443 HTTP/1.0\r\n";
    uint8_t l7data_resp[] = "HTTP/1.1 405 Method Not Allowed\r\n";
    int r = 0;
    Flow f;
    AppProto pm_results[ALPROTO_MAX];
    AppLayerProtoDetectThreadCtx *alpd_tctx;
    uint32_t cnt;

    memset(&f, 0x00, sizeof(f));
    f.protomap = FlowGetProtoMapping(IPPROTO_UDP);

    AppLayerProtoDetectPMRegisterPatternCS(IPPROTO_UDP, ALPROTO_HTTP, "HTTP", 4, 0, STREAM_TOSERVER);
    AppLayerProtoDetectPMRegisterPatternCS(IPPROTO_UDP, ALPROTO_HTTP, "GET", 3, 0, STREAM_TOSERVER);
    AppLayerProtoDetectPMRegisterPatternCS(IPPROTO_UDP, ALPROTO_HTTP, "PUT", 3, 0, STREAM_TOSERVER);
    AppLayerProtoDetectPMRegisterPatternCS(IPPROTO_UDP, ALPROTO_HTTP, "POST", 4, 0, STREAM_TOSERVER);
    AppLayerProtoDetectPMRegisterPatternCS(IPPROTO_UDP, ALPROTO_HTTP, "TRACE", 5, 0, STREAM_TOSERVER);
    AppLayerProtoDetectPMRegisterPatternCS(IPPROTO_UDP, ALPROTO_HTTP, "OPTIONS", 7, 0, STREAM_TOSERVER);
    AppLayerProtoDetectPMRegisterPatternCS(IPPROTO_UDP, ALPROTO_HTTP, "CONNECT", 7, 0, STREAM_TOSERVER);
    AppLayerProtoDetectPMRegisterPatternCS(IPPROTO_UDP, ALPROTO_HTTP, "HTTP", 4, 0, STREAM_TOCLIENT);

    AppLayerProtoDetectPrepareState();
    /* AppLayerProtoDetectGetCtxThread() should be called post AppLayerProtoDetectPrepareState(), since
     * it sets internal structures which depends on the above function. */
    alpd_tctx = AppLayerProtoDetectGetCtxThread();

    if (alpd_ctx.ctx_ipp[FLOW_PROTO_UDP].ctx_pm[0].max_pat_id != 7) {
        printf("alpd_ctx.ctx_ipp[FLOW_PROTO_UDP].ctx_pm[0].max_pat_id != 7\n");
        goto end;
    }
    if (alpd_ctx.ctx_ipp[FLOW_PROTO_UDP].ctx_pm[1].max_pat_id != 1) {
        printf("alpd_ctx.ctx_ipp[FLOW_PROTO_UDP].ctx_pm[1].max_pat_id != 1\n");
        goto end;
    }

    if (alpd_ctx.ctx_ipp[FLOW_PROTO_UDP].ctx_pm[0].map[0]->alproto != ALPROTO_HTTP ||
        alpd_ctx.ctx_ipp[FLOW_PROTO_UDP].ctx_pm[0].map[1]->alproto != ALPROTO_HTTP ||
        alpd_ctx.ctx_ipp[FLOW_PROTO_UDP].ctx_pm[0].map[2]->alproto != ALPROTO_HTTP ||
        alpd_ctx.ctx_ipp[FLOW_PROTO_UDP].ctx_pm[0].map[3]->alproto != ALPROTO_HTTP ||
        alpd_ctx.ctx_ipp[FLOW_PROTO_UDP].ctx_pm[0].map[4]->alproto != ALPROTO_HTTP ||
        alpd_ctx.ctx_ipp[FLOW_PROTO_UDP].ctx_pm[0].map[5]->alproto != ALPROTO_HTTP ||
        alpd_ctx.ctx_ipp[FLOW_PROTO_UDP].ctx_pm[0].map[6]->alproto != ALPROTO_HTTP ||
        alpd_ctx.ctx_ipp[FLOW_PROTO_UDP].ctx_pm[1].map[0]->alproto != ALPROTO_HTTP)
        {
            printf("failure 1\n");
            goto end;
        }

    memset(pm_results, 0, sizeof(pm_results));
    cnt = AppLayerProtoDetectPMGetProto(alpd_tctx,
                                        &f,
                                        l7data, sizeof(l7data),
                                        STREAM_TOSERVER,
                                        IPPROTO_UDP,
                                        pm_results);
    if (cnt != 1 && pm_results[0] != ALPROTO_HTTP) {
        printf("l7data - cnt != 0\n");
        goto end;
    }

    memset(pm_results, 0, sizeof(pm_results));
    cnt = AppLayerProtoDetectPMGetProto(alpd_tctx,
                                        &f,
                                        l7data_resp, sizeof(l7data_resp),
                                        STREAM_TOCLIENT,
                                        IPPROTO_UDP,
                                        pm_results);
    if (cnt != 1 && pm_results[0] != ALPROTO_HTTP) {
        printf("l7data_resp - cnt != 0\n");
        goto end;
    }

    r = 1;

 end:
    if (alpd_tctx != NULL)
        AppLayerProtoDetectDestroyCtxThread(alpd_tctx);
    AppLayerProtoDetectDeSetup();
    AppLayerProtoDetectUnittestCtxRestore();
    return r;
}

typedef struct AppLayerProtoDetectPPTestDataElement_ {
    char *alproto_name;
    AppProto alproto;
    uint16_t port;
    uint32_t alproto_mask;
    uint32_t min_depth;
    uint32_t max_depth;
} AppLayerProtoDetectPPTestDataElement;

typedef struct AppLayerProtoDetectPPTestDataPort_ {
    uint16_t port;
    uint32_t alproto_mask;
    uint16_t dp_max_depth;
    uint16_t sp_max_depth;

    AppLayerProtoDetectPPTestDataElement *toserver_element;
    AppLayerProtoDetectPPTestDataElement *toclient_element;
    int ts_no_of_element;
    int tc_no_of_element;
} AppLayerProtoDetectPPTestDataPort;


typedef struct AppLayerProtoDetectPPTestDataIPProto_ {
    uint8_t ipproto;

    AppLayerProtoDetectPPTestDataPort *port;
    int no_of_port;
} AppLayerProtoDetectPPTestDataIPProto;

static int AppLayerProtoDetectPPTestData(AppLayerProtoDetectProbingParser *pp,
                                         AppLayerProtoDetectPPTestDataIPProto *ip_proto,
                                         int no_of_ip_proto)
{
    int result = 0;
    int i = -1, j = -1 , k = -1;
#ifdef DEBUG
    int dir = 0;
#endif
    for (i = 0; i < no_of_ip_proto; i++, pp = pp->next) {
        if (pp->ipproto != ip_proto[i].ipproto)
            goto end;

        AppLayerProtoDetectProbingParserPort *pp_port = pp->port;
        for (k = 0; k < ip_proto[i].no_of_port; k++, pp_port = pp_port->next) {
            if (pp_port->port != ip_proto[i].port[k].port)
                goto end;
            if (pp_port->alproto_mask != ip_proto[i].port[k].alproto_mask)
                goto end;
            if (pp_port->alproto_mask != ip_proto[i].port[k].alproto_mask)
                goto end;
            if (pp_port->dp_max_depth != ip_proto[i].port[k].dp_max_depth)
                goto end;
            if (pp_port->sp_max_depth != ip_proto[i].port[k].sp_max_depth)
                goto end;

            AppLayerProtoDetectProbingParserElement *pp_element = pp_port->dp;
#ifdef DEBUG
            dir = 0;
#endif
            for (j = 0 ; j < ip_proto[i].port[k].ts_no_of_element;
                 j++, pp_element = pp_element->next) {

                if (pp_element->alproto != ip_proto[i].port[k].toserver_element[j].alproto) {
                    goto end;
                }
                if (pp_element->port != ip_proto[i].port[k].toserver_element[j].port) {
                    goto end;
                }
                if (pp_element->alproto_mask != ip_proto[i].port[k].toserver_element[j].alproto_mask) {
                    goto end;
                }
                if (pp_element->min_depth != ip_proto[i].port[k].toserver_element[j].min_depth) {
                    goto end;
                }
                if (pp_element->max_depth != ip_proto[i].port[k].toserver_element[j].max_depth) {
                    goto end;
                }
            } /* for */
            if (pp_element != NULL)
                goto end;

            pp_element = pp_port->sp;
#ifdef DEBUG
            dir = 1;
#endif
            for (j = 0 ; j < ip_proto[i].port[k].tc_no_of_element; j++, pp_element = pp_element->next) {
                if (pp_element->alproto != ip_proto[i].port[k].toclient_element[j].alproto) {
                    goto end;
                }
                if (pp_element->port != ip_proto[i].port[k].toclient_element[j].port) {
                    goto end;
                }
                if (pp_element->alproto_mask != ip_proto[i].port[k].toclient_element[j].alproto_mask) {
                    goto end;
                }
                if (pp_element->min_depth != ip_proto[i].port[k].toclient_element[j].min_depth) {
                    goto end;
                }
                if (pp_element->max_depth != ip_proto[i].port[k].toclient_element[j].max_depth) {
                    goto end;
                }
            } /* for */
            if (pp_element != NULL)
                goto end;
        }
        if (pp_port != NULL)
            goto end;
    }
    if (pp != NULL)
        goto end;

    result = 1;
 end:
#ifdef DEBUG
    printf("i = %d, k = %d, j = %d(%s)\n", i, k, j, (dir == 0) ? "ts" : "tc");
#endif
    return result;
}

static uint16_t ProbingParserDummyForTesting(uint8_t *input,
                                             uint32_t input_len,
                                             uint32_t *offset)
{
    return 0;
}

static int AppLayerProtoDetectTest15(void)
{
    AppLayerProtoDetectUnittestCtxBackup();
    AppLayerProtoDetectSetup();

    int result = 0;

    AppLayerProtoDetectPPRegister(IPPROTO_TCP,
                                  "80",
                                  ALPROTO_HTTP,
                                  5, 8,
                                  STREAM_TOSERVER,
                                  ProbingParserDummyForTesting);
    AppLayerProtoDetectPPRegister(IPPROTO_TCP,
                                  "80",
                                  ALPROTO_SMB,
                                  5, 6,
                                  STREAM_TOSERVER,
                                  ProbingParserDummyForTesting);
    AppLayerProtoDetectPPRegister(IPPROTO_TCP,
                                  "80",
                                  ALPROTO_FTP,
                                  7, 10,
                                  STREAM_TOSERVER,
                                  ProbingParserDummyForTesting);

    AppLayerProtoDetectPPRegister(IPPROTO_TCP,
                                  "81",
                                  ALPROTO_DCERPC,
                                  9, 10,
                                  STREAM_TOSERVER,
                                  ProbingParserDummyForTesting);
    AppLayerProtoDetectPPRegister(IPPROTO_TCP,
                                  "81",
                                  ALPROTO_FTP,
                                  7, 15,
                                  STREAM_TOSERVER,
                                  ProbingParserDummyForTesting);
    AppLayerProtoDetectPPRegister(IPPROTO_TCP,
                                  "0",
                                  ALPROTO_SMTP,
                                  12, 0,
                                  STREAM_TOSERVER,
                                  ProbingParserDummyForTesting);
    AppLayerProtoDetectPPRegister(IPPROTO_TCP,
                                  "0",
                                  ALPROTO_TLS,
                                  12, 18,
                                  STREAM_TOSERVER,
                                  ProbingParserDummyForTesting);

    AppLayerProtoDetectPPRegister(IPPROTO_TCP,
                                  "85",
                                  ALPROTO_DCERPC,
                                  9, 10,
                                  STREAM_TOSERVER,
                                  ProbingParserDummyForTesting);
    AppLayerProtoDetectPPRegister(IPPROTO_TCP,
                                  "85",
                                  ALPROTO_FTP,
                                  7, 15,
                                  STREAM_TOSERVER,
                                  ProbingParserDummyForTesting);
    result = 1;

    AppLayerProtoDetectPPRegister(IPPROTO_UDP,
                                  "85",
                                  ALPROTO_IMAP,
                                  12, 23,
                                  STREAM_TOSERVER,
                                  ProbingParserDummyForTesting);

    /* toclient */
    AppLayerProtoDetectPPRegister(IPPROTO_TCP,
                                  "0",
                                  ALPROTO_JABBER,
                                  12, 23,
                                  STREAM_TOCLIENT,
                                  ProbingParserDummyForTesting);
    AppLayerProtoDetectPPRegister(IPPROTO_TCP,
                                  "0",
                                  ALPROTO_IRC,
                                  12, 14,
                                  STREAM_TOCLIENT,
                                  ProbingParserDummyForTesting);

    AppLayerProtoDetectPPRegister(IPPROTO_TCP,
                                  "85",
                                  ALPROTO_DCERPC,
                                  9, 10,
                                  STREAM_TOCLIENT,
                                  ProbingParserDummyForTesting);
    AppLayerProtoDetectPPRegister(IPPROTO_TCP,
                                  "81",
                                  ALPROTO_FTP,
                                  7, 15,
                                  STREAM_TOCLIENT,
                                  ProbingParserDummyForTesting);
    AppLayerProtoDetectPPRegister(IPPROTO_TCP,
                                  "0",
                                  ALPROTO_TLS,
                                  12, 18,
                                  STREAM_TOCLIENT,
                                  ProbingParserDummyForTesting);
    AppLayerProtoDetectPPRegister(IPPROTO_TCP,
                                  "80",
                                  ALPROTO_HTTP,
                                  5, 8,
                                  STREAM_TOCLIENT,
                                  ProbingParserDummyForTesting);
    AppLayerProtoDetectPPRegister(IPPROTO_TCP,
                                  "81",
                                  ALPROTO_DCERPC,
                                  9, 10,
                                  STREAM_TOCLIENT,
                                  ProbingParserDummyForTesting);
    AppLayerProtoDetectPPRegister(IPPROTO_TCP,
                                  "90",
                                  ALPROTO_FTP,
                                  7, 15,
                                  STREAM_TOCLIENT,
                                  ProbingParserDummyForTesting);
    AppLayerProtoDetectPPRegister(IPPROTO_TCP,
                                  "80",
                                  ALPROTO_SMB,
                                  5, 6,
                                  STREAM_TOCLIENT,
                                  ProbingParserDummyForTesting);
    AppLayerProtoDetectPPRegister(IPPROTO_UDP,
                                  "85",
                                  ALPROTO_IMAP,
                                  12, 23,
                                  STREAM_TOCLIENT,
                                  ProbingParserDummyForTesting);
    AppLayerProtoDetectPPRegister(IPPROTO_TCP,
                                  "0",
                                  ALPROTO_SMTP,
                                  12, 17,
                                  STREAM_TOCLIENT,
                                  ProbingParserDummyForTesting);
    AppLayerProtoDetectPPRegister(IPPROTO_TCP,
                                  "80",
                                  ALPROTO_FTP,
                                  7, 10,
                                  STREAM_TOCLIENT,
                                  ProbingParserDummyForTesting);

    AppLayerProtoDetectPPTestDataElement element_ts_80[] = {
        { "http", ALPROTO_HTTP, 80, 1 << ALPROTO_HTTP, 5, 8 },
          { "smb", ALPROTO_SMB, 80, 1 << ALPROTO_SMB, 5, 6 },
          { "ftp", ALPROTO_FTP, 80, 1 << ALPROTO_FTP, 7, 10 },
          { "smtp", ALPROTO_SMTP, 0, 1 << ALPROTO_SMTP, 12, 0 },
          { "tls", ALPROTO_TLS, 0, 1 << ALPROTO_TLS, 12, 18 },
          { "irc", ALPROTO_IRC, 0, 1 << ALPROTO_IRC, 12, 25 },
          { "jabber", ALPROTO_JABBER, 0, 1 << ALPROTO_JABBER, 12, 23 },
        };
    AppLayerProtoDetectPPTestDataElement element_tc_80[] = {
        { "http", ALPROTO_HTTP, 80, 1 << ALPROTO_HTTP, 5, 8 },
          { "smb", ALPROTO_SMB, 80, 1 << ALPROTO_SMB, 5, 6 },
          { "ftp", ALPROTO_FTP, 80, 1 << ALPROTO_FTP, 7, 10 },
          { "jabber", ALPROTO_JABBER, 0, 1 << ALPROTO_JABBER, 12, 23 },
          { "irc", ALPROTO_IRC, 0, 1 << ALPROTO_IRC, 12, 14 },
          { "tls", ALPROTO_TLS, 0, 1 << ALPROTO_TLS, 12, 18 },
          { "smtp", ALPROTO_SMTP, 0, 1 << ALPROTO_SMTP, 12, 17 }
        };

    AppLayerProtoDetectPPTestDataElement element_ts_81[] = {
        { "dcerpc", ALPROTO_DCERPC, 81, 1 << ALPROTO_DCERPC, 9, 10 },
          { "ftp", ALPROTO_FTP, 81, 1 << ALPROTO_FTP, 7, 15 },
          { "smtp", ALPROTO_SMTP, 0, 1 << ALPROTO_SMTP, 12, 0 },
          { "tls", ALPROTO_TLS, 0, 1 << ALPROTO_TLS, 12, 18 },
          { "irc", ALPROTO_IRC, 0, 1 << ALPROTO_IRC, 12, 25 },
          { "jabber", ALPROTO_JABBER, 0, 1 << ALPROTO_JABBER, 12, 23 },
        };
    AppLayerProtoDetectPPTestDataElement element_tc_81[] = {
        { "ftp", ALPROTO_FTP, 81, 1 << ALPROTO_FTP, 7, 15 },
          { "dcerpc", ALPROTO_DCERPC, 81, 1 << ALPROTO_DCERPC, 9, 10 },
          { "jabber", ALPROTO_JABBER, 0, 1 << ALPROTO_JABBER, 12, 23 },
          { "irc", ALPROTO_IRC, 0, 1 << ALPROTO_IRC, 12, 14 },
          { "tls", ALPROTO_TLS, 0, 1 << ALPROTO_TLS, 12, 18 },
          { "smtp", ALPROTO_SMTP, 0, 1 << ALPROTO_SMTP, 12, 17 }
        };

    AppLayerProtoDetectPPTestDataElement element_ts_85[] = {
        { "dcerpc", ALPROTO_DCERPC, 85, 1 << ALPROTO_DCERPC, 9, 10 },
          { "ftp", ALPROTO_FTP, 85, 1 << ALPROTO_FTP, 7, 15 },
          { "smtp", ALPROTO_SMTP, 0, 1 << ALPROTO_SMTP, 12, 0 },
          { "tls", ALPROTO_TLS, 0, 1 << ALPROTO_TLS, 12, 18 },
          { "irc", ALPROTO_IRC, 0, 1 << ALPROTO_IRC, 12, 25 },
          { "jabber", ALPROTO_JABBER, 0, 1 << ALPROTO_JABBER, 12, 23 },
        };
    AppLayerProtoDetectPPTestDataElement element_tc_85[] = {
        { "dcerpc", ALPROTO_DCERPC, 85, 1 << ALPROTO_DCERPC, 9, 10 },
          { "jabber", ALPROTO_JABBER, 0, 1 << ALPROTO_JABBER, 12, 23 },
          { "irc", ALPROTO_IRC, 0, 1 << ALPROTO_IRC, 12, 14 },
          { "tls", ALPROTO_TLS, 0, 1 << ALPROTO_TLS, 12, 18 },
          { "smtp", ALPROTO_SMTP, 0, 1 << ALPROTO_SMTP, 12, 17 }
        };

    AppLayerProtoDetectPPTestDataElement element_ts_90[] = {
        { "smtp", ALPROTO_SMTP, 0, 1 << ALPROTO_SMTP, 12, 0 },
          { "tls", ALPROTO_TLS, 0, 1 << ALPROTO_TLS, 12, 18 },
          { "irc", ALPROTO_IRC, 0, 1 << ALPROTO_IRC, 12, 25 },
          { "jabber", ALPROTO_JABBER, 0, 1 << ALPROTO_JABBER, 12, 23 },
        };
    AppLayerProtoDetectPPTestDataElement element_tc_90[] = {
        { "ftp", ALPROTO_FTP, 90, 1 << ALPROTO_FTP, 7, 15 },
          { "jabber", ALPROTO_JABBER, 0, 1 << ALPROTO_JABBER, 12, 23 },
          { "irc", ALPROTO_IRC, 0, 1 << ALPROTO_IRC, 12, 14 },
          { "tls", ALPROTO_TLS, 0, 1 << ALPROTO_TLS, 12, 18 },
          { "smtp", ALPROTO_SMTP, 0, 1 << ALPROTO_SMTP, 12, 17 }
        };

    AppLayerProtoDetectPPTestDataElement element_ts_0[] = {
        { "smtp", ALPROTO_SMTP, 0, 1 << ALPROTO_SMTP, 12, 0 },
          { "tls", ALPROTO_TLS, 0, 1 << ALPROTO_TLS, 12, 18 },
          { "irc", ALPROTO_IRC, 0, 1 << ALPROTO_IRC, 12, 25 },
          { "jabber", ALPROTO_JABBER, 0, 1 << ALPROTO_JABBER, 12, 23 },
        };
    AppLayerProtoDetectPPTestDataElement element_tc_0[] = {
        { "jabber", ALPROTO_JABBER, 0, 1 << ALPROTO_JABBER, 12, 23 },
          { "irc", ALPROTO_IRC, 0, 1 << ALPROTO_IRC, 12, 14 },
          { "tls", ALPROTO_TLS, 0, 1 << ALPROTO_TLS, 12, 18 },
          { "smtp", ALPROTO_SMTP, 0, 1 << ALPROTO_SMTP, 12, 17 }
        };


    AppLayerProtoDetectPPTestDataElement element_ts_85_udp[] = {
        { "imap", ALPROTO_IMAP, 85, 1 << ALPROTO_IMAP, 12, 23 },
        };
    AppLayerProtoDetectPPTestDataElement element_tc_85_udp[] = {
        { "imap", ALPROTO_IMAP, 85, 1 << ALPROTO_IMAP, 12, 23 },
        };

    AppLayerProtoDetectPPTestDataPort ports_tcp[] = {
        { 80,
          ((1 << ALPROTO_HTTP) | (1 << ALPROTO_SMB) | (1 << ALPROTO_FTP) |
           (1 << ALPROTO_SMTP) | (1 << ALPROTO_TLS) | (1 << ALPROTO_IRC) | (1 << ALPROTO_JABBER)),
          ((1 << ALPROTO_HTTP) | (1 << ALPROTO_SMB) | (1 << ALPROTO_FTP) |
           (1 << ALPROTO_JABBER) | (1 << ALPROTO_IRC) | (1 << ALPROTO_TLS) | (1 << ALPROTO_SMTP)),
          23,
          element_ts_80, element_tc_80,
          sizeof(element_ts_80) / sizeof(AppLayerProtoDetectPPTestDataElement),
          sizeof(element_tc_80) / sizeof(AppLayerProtoDetectPPTestDataElement),
        },
        { 81,
          ((1 << ALPROTO_DCERPC) | (1 << ALPROTO_FTP) |
           (1 << ALPROTO_SMTP) | (1 << ALPROTO_TLS) | (1 << ALPROTO_IRC) | (1 << ALPROTO_JABBER)),
          ((1 << ALPROTO_FTP) | (1 << ALPROTO_DCERPC) |
           (1 << ALPROTO_JABBER) | (1 << ALPROTO_IRC) | (1 << ALPROTO_TLS) | (1 << ALPROTO_SMTP)),
          23,
          element_ts_81, element_tc_81,
          sizeof(element_ts_81) / sizeof(AppLayerProtoDetectPPTestDataElement),
          sizeof(element_tc_81) / sizeof(AppLayerProtoDetectPPTestDataElement),
        },
        { 85,
          ((1 << ALPROTO_DCERPC) | (1 << ALPROTO_FTP) |
           (1 << ALPROTO_SMTP) | (1 << ALPROTO_TLS) | (1 << ALPROTO_IRC) | (1 << ALPROTO_JABBER)),
          ((1 << ALPROTO_DCERPC) |
           (1 << ALPROTO_JABBER) | (1 << ALPROTO_IRC) | (1 << ALPROTO_TLS) | (1 << ALPROTO_SMTP)),
          23,
          element_ts_85, element_tc_85,
          sizeof(element_ts_85) / sizeof(AppLayerProtoDetectPPTestDataElement),
          sizeof(element_tc_85) / sizeof(AppLayerProtoDetectPPTestDataElement)
        },
        { 90,
          ((1 << ALPROTO_SMTP) | (1 << ALPROTO_TLS) | (1 << ALPROTO_IRC) | (1 << ALPROTO_JABBER)),
          ((1 << ALPROTO_FTP) |
           (1 << ALPROTO_JABBER) | (1 << ALPROTO_IRC) | (1 << ALPROTO_TLS) | (1 << ALPROTO_SMTP)),
          23,
          element_ts_90, element_tc_90,
          sizeof(element_ts_90) / sizeof(AppLayerProtoDetectPPTestDataElement),
          sizeof(element_tc_90) / sizeof(AppLayerProtoDetectPPTestDataElement)
        },
        { 0,
          ((1 << ALPROTO_SMTP) | (1 << ALPROTO_TLS) | (1 << ALPROTO_IRC) | (1 << ALPROTO_JABBER)),
          ((1 << ALPROTO_JABBER) | (1 << ALPROTO_IRC) | (1 << ALPROTO_TLS) | (1 << ALPROTO_SMTP)),
          23,
          element_ts_0, element_tc_0,
          sizeof(element_ts_0) / sizeof(AppLayerProtoDetectPPTestDataElement),
          sizeof(element_tc_0) / sizeof(AppLayerProtoDetectPPTestDataElement)
        }
    };

    AppLayerProtoDetectPPTestDataPort ports_udp[] = {
        { 85,
            (1 << ALPROTO_IMAP),
            (1 << ALPROTO_IMAP),
            23,
            element_ts_85_udp, element_tc_85_udp,
            sizeof(element_ts_85_udp) / sizeof(AppLayerProtoDetectPPTestDataElement),
            sizeof(element_tc_85_udp) / sizeof(AppLayerProtoDetectPPTestDataElement),
            },
        };

    AppLayerProtoDetectPPTestDataIPProto ip_proto[] = {
        { IPPROTO_TCP,
          ports_tcp,
          sizeof(ports_tcp) / sizeof(AppLayerProtoDetectPPTestDataPort),
        },
        { IPPROTO_UDP,
          ports_udp,
          sizeof(ports_udp) / sizeof(AppLayerProtoDetectPPTestDataPort),
        },
    };


    if (AppLayerProtoDetectPPTestData(alpd_ctx.ctx_pp, ip_proto,
                                      sizeof(ip_proto) / sizeof(AppLayerProtoDetectPPTestDataIPProto)) == 0) {
        goto end;
    }
    result = 1;

 end:
    AppLayerProtoDetectDeSetup();
    AppLayerProtoDetectUnittestCtxRestore();
    return result;
}


/** \test test if the engine detect the proto and match with it */
static int AppLayerProtoDetectTest16(void)
{
    int result = 0;
    Flow *f = NULL;
    HtpState *http_state = NULL;
    uint8_t http_buf1[] = "POST /one HTTP/1.0\r\n"
        "User-Agent: Mozilla/1.0\r\n"
        "Cookie: hellocatch\r\n\r\n";
    uint32_t http_buf1_len = sizeof(http_buf1) - 1;
    TcpSession ssn;
    Packet *p = NULL;
    Signature *s = NULL;
    ThreadVars tv;
    DetectEngineThreadCtx *det_ctx = NULL;
    DetectEngineCtx *de_ctx = NULL;
    AppLayerParserThreadCtx *alp_tctx = AppLayerParserThreadCtxAlloc();

    memset(&tv, 0, sizeof(ThreadVars));
    memset(&ssn, 0, sizeof(TcpSession));

    p = UTHBuildPacket(NULL, 0, IPPROTO_TCP);
    if (p == NULL) {
        printf("packet setup failed: ");
        goto end;
    }

    f = UTHBuildFlow(AF_INET, "1.1.1.1", "2.2.2.2", 1024, 80);
    if (f == NULL) {
        printf("flow setup failed: ");
        goto end;
    }
    f->protoctx = &ssn;
    f->proto = IPPROTO_TCP;
    p->flow = f;

    p->flowflags |= FLOW_PKT_TOSERVER;
    p->flowflags |= FLOW_PKT_ESTABLISHED;
    p->flags |= PKT_HAS_FLOW|PKT_STREAM_EST;

    f->alproto = ALPROTO_HTTP;

    StreamTcpInitConfig(TRUE);

    de_ctx = DetectEngineCtxInit();
    if (de_ctx == NULL) {
        goto end;
    }
    de_ctx->mpm_matcher = MPM_B2G;
    de_ctx->flags |= DE_QUIET;

    s = de_ctx->sig_list = SigInit(de_ctx, "alert http any any -> any any "
                                   "(msg:\"Test content option\"; "
                                   "sid:1;)");
    if (s == NULL) {
        goto end;
    }

    SigGroupBuild(de_ctx);
    DetectEngineThreadCtxInit(&tv, (void *)de_ctx, (void *)&det_ctx);

    SCMutexLock(&f->m);
    int r = AppLayerParserParse(alp_tctx, f, ALPROTO_HTTP, STREAM_TOSERVER, http_buf1, http_buf1_len);
    if (r != 0) {
        printf("toserver chunk 1 returned %" PRId32 ", expected 0: ", r);
        SCMutexUnlock(&f->m);
        goto end;
    }
    SCMutexUnlock(&f->m);

    http_state = f->alstate;
    if (http_state == NULL) {
        printf("no http state: ");
        goto end;
    }

    /* do detect */
    SigMatchSignatures(&tv, de_ctx, det_ctx, p);

    if (!PacketAlertCheck(p, 1)) {
        printf("sig 1 didn't alert, but it should: ");
        goto end;
    }
    result = 1;
 end:
    if (alp_tctx != NULL)
        AppLayerParserThreadCtxFree(alp_tctx);
    if (det_ctx != NULL)
        DetectEngineThreadCtxDeinit(&tv, det_ctx);
    if (de_ctx != NULL)
        SigGroupCleanup(de_ctx);
    if (de_ctx != NULL)
        DetectEngineCtxFree(de_ctx);

    StreamTcpFreeConfig(TRUE);

    UTHFreePackets(&p, 1);
    UTHFreeFlow(f);
    return result;
}

/** \test test if the engine detect the proto on a non standar port
 * and match with it */
static int AppLayerProtoDetectTest17(void)
{
    int result = 0;
    Flow *f = NULL;
    HtpState *http_state = NULL;
    uint8_t http_buf1[] = "POST /one HTTP/1.0\r\n"
        "User-Agent: Mozilla/1.0\r\n"
        "Cookie: hellocatch\r\n\r\n";
    uint32_t http_buf1_len = sizeof(http_buf1) - 1;
    TcpSession ssn;
    Packet *p = NULL;
    Signature *s = NULL;
    ThreadVars tv;
    DetectEngineThreadCtx *det_ctx = NULL;
    DetectEngineCtx *de_ctx = NULL;
    AppLayerParserThreadCtx *alp_tctx = AppLayerParserThreadCtxAlloc();

    memset(&tv, 0, sizeof(ThreadVars));
    memset(&ssn, 0, sizeof(TcpSession));

    p = UTHBuildPacketSrcDstPorts(http_buf1, http_buf1_len, IPPROTO_TCP, 12345, 88);

    f = UTHBuildFlow(AF_INET, "1.1.1.1", "2.2.2.2", 1024, 80);
    if (f == NULL)
        goto end;
    f->protoctx = &ssn;
    f->proto = IPPROTO_TCP;
    p->flow = f;
    p->flowflags |= FLOW_PKT_TOSERVER;
    p->flowflags |= FLOW_PKT_ESTABLISHED;
    p->flags |= PKT_HAS_FLOW|PKT_STREAM_EST;
    f->alproto = ALPROTO_HTTP;

    StreamTcpInitConfig(TRUE);

    de_ctx = DetectEngineCtxInit();
    if (de_ctx == NULL) {
        goto end;
    }
    de_ctx->mpm_matcher = MPM_B2G;
    de_ctx->flags |= DE_QUIET;

    s = de_ctx->sig_list = SigInit(de_ctx, "alert http any !80 -> any any "
                                   "(msg:\"http over non standar port\"; "
                                   "sid:1;)");
    if (s == NULL) {
        goto end;
    }

    SigGroupBuild(de_ctx);
    DetectEngineThreadCtxInit(&tv, (void *)de_ctx, (void *)&det_ctx);

    SCMutexLock(&f->m);
    int r = AppLayerParserParse(alp_tctx, f, ALPROTO_HTTP, STREAM_TOSERVER, http_buf1, http_buf1_len);
    if (r != 0) {
        printf("toserver chunk 1 returned %" PRId32 ", expected 0: ", r);
        SCMutexUnlock(&f->m);
        goto end;
    }
    SCMutexUnlock(&f->m);

    http_state = f->alstate;
    if (http_state == NULL) {
        printf("no http state: ");
        goto end;
    }

    /* do detect */
    SigMatchSignatures(&tv, de_ctx, det_ctx, p);

    if (!PacketAlertCheck(p, 1)) {
        printf("sig 1 didn't alert, but it should: ");
        goto end;
    }

    result = 1;

 end:
    if (alp_tctx != NULL)
        AppLayerParserThreadCtxFree(alp_tctx);
    if (det_ctx != NULL)
        DetectEngineThreadCtxDeinit(&tv, det_ctx);
    if (de_ctx != NULL)
        SigGroupCleanup(de_ctx);
    if (de_ctx != NULL)
        DetectEngineCtxFree(de_ctx);

    StreamTcpFreeConfig(TRUE);

    UTHFreePackets(&p, 1);
    UTHFreeFlow(f);
    return result;
}

/** \test test if the engine detect the proto and doesn't match
 * because the sig expects another proto (ex ftp)*/
static int AppLayerProtoDetectTest18(void)
{
    int result = 0;
    Flow *f = NULL;
    HtpState *http_state = NULL;
    uint8_t http_buf1[] = "POST /one HTTP/1.0\r\n"
        "User-Agent: Mozilla/1.0\r\n"
        "Cookie: hellocatch\r\n\r\n";
    uint32_t http_buf1_len = sizeof(http_buf1) - 1;
    TcpSession ssn;
    Packet *p = NULL;
    Signature *s = NULL;
    ThreadVars tv;
    DetectEngineThreadCtx *det_ctx = NULL;
    DetectEngineCtx *de_ctx = NULL;
    AppLayerParserThreadCtx *alp_tctx = AppLayerParserThreadCtxAlloc();

    memset(&tv, 0, sizeof(ThreadVars));
    memset(&ssn, 0, sizeof(TcpSession));

    p = UTHBuildPacket(http_buf1, http_buf1_len, IPPROTO_TCP);

    f = UTHBuildFlow(AF_INET, "1.1.1.1", "2.2.2.2", 1024, 80);
    if (f == NULL)
        goto end;
    f->protoctx = &ssn;
    f->proto = IPPROTO_TCP;
    p->flow = f;
    p->flowflags |= FLOW_PKT_TOSERVER;
    p->flowflags |= FLOW_PKT_ESTABLISHED;
    p->flags |= PKT_HAS_FLOW|PKT_STREAM_EST;
    f->alproto = ALPROTO_HTTP;

    StreamTcpInitConfig(TRUE);

    de_ctx = DetectEngineCtxInit();
    if (de_ctx == NULL) {
        goto end;
    }
    de_ctx->mpm_matcher = MPM_B2G;
    de_ctx->flags |= DE_QUIET;

    s = de_ctx->sig_list = SigInit(de_ctx, "alert ftp any any -> any any "
                                   "(msg:\"Test content option\"; "
                                   "sid:1;)");
    if (s == NULL) {
        goto end;
    }

    SigGroupBuild(de_ctx);
    DetectEngineThreadCtxInit(&tv, (void *)de_ctx, (void *)&det_ctx);

    SCMutexLock(&f->m);
    int r = AppLayerParserParse(alp_tctx, f, ALPROTO_HTTP, STREAM_TOSERVER, http_buf1, http_buf1_len);
    if (r != 0) {
        printf("toserver chunk 1 returned %" PRId32 ", expected 0: ", r);
        SCMutexUnlock(&f->m);
        goto end;
    }
    SCMutexUnlock(&f->m);

    http_state = f->alstate;
    if (http_state == NULL) {
        printf("no http state: ");
        goto end;
    }

    /* do detect */
    SigMatchSignatures(&tv, de_ctx, det_ctx, p);

    if (PacketAlertCheck(p, 1)) {
        printf("sig 1 alerted, but it should not (it's not ftp): ");
        goto end;
    }

    result = 1;
 end:
    if (alp_tctx != NULL)
        AppLayerParserThreadCtxFree(alp_tctx);
    if (det_ctx != NULL)
        DetectEngineThreadCtxDeinit(&tv, det_ctx);
    if (de_ctx != NULL)
        SigGroupCleanup(de_ctx);
    if (de_ctx != NULL)
        DetectEngineCtxFree(de_ctx);

    StreamTcpFreeConfig(TRUE);

    UTHFreePackets(&p, 1);
    UTHFreeFlow(f);
    return result;
}

/** \test test if the engine detect the proto and doesn't match
 * because the packet has another proto (ex ftp) */
static int AppLayerProtoDetectTest19(void)
{
    int result = 0;
    Flow *f = NULL;
    uint8_t http_buf1[] = "MPUT one\r\n";
    uint32_t http_buf1_len = sizeof(http_buf1) - 1;
    TcpSession ssn;
    Packet *p = NULL;
    Signature *s = NULL;
    ThreadVars tv;
    DetectEngineThreadCtx *det_ctx = NULL;
    DetectEngineCtx *de_ctx = NULL;
    AppLayerParserThreadCtx *alp_tctx = AppLayerParserThreadCtxAlloc();

    memset(&tv, 0, sizeof(ThreadVars));
    memset(&ssn, 0, sizeof(TcpSession));

    p = UTHBuildPacketSrcDstPorts(http_buf1, http_buf1_len, IPPROTO_TCP, 12345, 88);

    f = UTHBuildFlow(AF_INET, "1.1.1.1", "2.2.2.2", 1024, 80);
    if (f == NULL)
        goto end;
    f->protoctx = &ssn;
    f->proto = IPPROTO_TCP;
    p->flow = f;
    p->flowflags |= FLOW_PKT_TOSERVER;
    p->flowflags |= FLOW_PKT_ESTABLISHED;
    p->flags |= PKT_HAS_FLOW|PKT_STREAM_EST;
    f->alproto = ALPROTO_FTP;

    StreamTcpInitConfig(TRUE);

    de_ctx = DetectEngineCtxInit();
    if (de_ctx == NULL) {
        goto end;
    }
    de_ctx->mpm_matcher = MPM_B2G;
    de_ctx->flags |= DE_QUIET;

    s = de_ctx->sig_list = SigInit(de_ctx, "alert http any !80 -> any any "
                                   "(msg:\"http over non standar port\"; "
                                   "sid:1;)");
    if (s == NULL) {
        goto end;
    }

    SigGroupBuild(de_ctx);
    DetectEngineThreadCtxInit(&tv, (void *)de_ctx, (void *)&det_ctx);

    SCMutexLock(&f->m);
    int r = AppLayerParserParse(alp_tctx, f, ALPROTO_FTP, STREAM_TOSERVER, http_buf1, http_buf1_len);
    if (r != 0) {
        printf("toserver chunk 1 returned %" PRId32 ", expected 0: ", r);
        SCMutexUnlock(&f->m);
        goto end;
    }
    SCMutexUnlock(&f->m);

    /* do detect */
    SigMatchSignatures(&tv, de_ctx, det_ctx, p);

    if (PacketAlertCheck(p, 1)) {
        printf("sig 1 alerted, but it should not (it's ftp): ");
        goto end;
    }

    result = 1;

 end:
    if (alp_tctx != NULL)
        AppLayerParserThreadCtxFree(alp_tctx);
    if (det_ctx != NULL)
        DetectEngineThreadCtxDeinit(&tv, det_ctx);
    if (de_ctx != NULL)
        SigGroupCleanup(de_ctx);
    if (de_ctx != NULL)
        DetectEngineCtxFree(de_ctx);

    StreamTcpFreeConfig(TRUE);
    UTHFreePackets(&p, 1);
    UTHFreeFlow(f);
    return result;
}

/** \test test if the engine detect the proto and match with it
 *        and also against a content option */
static int AppLayerProtoDetectTest20(void)
{
    int result = 0;
    Flow *f = NULL;
    uint8_t http_buf1[] = "POST /one HTTP/1.0\r\n"
        "User-Agent: Mozilla/1.0\r\n"
        "Cookie: hellocatch\r\n\r\n";
    uint32_t http_buf1_len = sizeof(http_buf1) - 1;
    TcpSession ssn;
    Packet *p = NULL;
    Signature *s = NULL;
    ThreadVars tv;
    DetectEngineThreadCtx *det_ctx = NULL;
    DetectEngineCtx *de_ctx = NULL;
    AppLayerParserThreadCtx *alp_tctx = AppLayerParserThreadCtxAlloc();

    memset(&tv, 0, sizeof(ThreadVars));
    memset(&ssn, 0, sizeof(TcpSession));

    p = UTHBuildPacket(http_buf1, http_buf1_len, IPPROTO_TCP);

    f = UTHBuildFlow(AF_INET, "1.1.1.1", "2.2.2.2", 1024, 80);
    if (f == NULL)
        goto end;
    f->protoctx = &ssn;
    p->flow = f;
    p->flowflags |= FLOW_PKT_TOSERVER;
    p->flowflags |= FLOW_PKT_ESTABLISHED;
    p->flags |= PKT_HAS_FLOW|PKT_STREAM_EST;
    f->alproto = ALPROTO_HTTP;
    f->proto = IPPROTO_TCP;
    p->flags |= PKT_STREAM_ADD;
    p->flags |= PKT_STREAM_EOF;

    de_ctx = DetectEngineCtxInit();
    if (de_ctx == NULL) {
        goto end;
    }

    StreamTcpInitConfig(TRUE);

    StreamMsg *stream_msg = StreamMsgGetFromPool();
    if (stream_msg == NULL) {
        printf("no stream_msg: ");
        goto end;
    }

    memcpy(stream_msg->data, http_buf1, http_buf1_len);
    stream_msg->data_len = http_buf1_len;

    ssn.toserver_smsg_head = stream_msg;
    ssn.toserver_smsg_tail = stream_msg;

    de_ctx->mpm_matcher = MPM_B2G;
    de_ctx->flags |= DE_QUIET;

    s = de_ctx->sig_list = SigInit(de_ctx, "alert http any any -> any any "
                                   "(msg:\"Test content option\"; "
                                   "content:\"one\"; sid:1;)");
    if (s == NULL) {
        goto end;
    }

    SigGroupBuild(de_ctx);
    DetectEngineThreadCtxInit(&tv, (void *)de_ctx, (void *)&det_ctx);

    SCMutexLock(&f->m);
    int r = AppLayerParserParse(alp_tctx, f, ALPROTO_HTTP, STREAM_TOSERVER, http_buf1, http_buf1_len);
    if (r != 0) {
        printf("toserver chunk 1 returned %" PRId32 ", expected 0: ", r);
        SCMutexUnlock(&f->m);
        goto end;
    }
    SCMutexUnlock(&f->m);

    /* do detect */
    SigMatchSignatures(&tv, de_ctx, det_ctx, p);

    if (!PacketAlertCheck(p, 1)) {
        printf("sig 1 didn't alert, but it should: ");
        goto end;
    }

    result = 1;

 end:
    if (alp_tctx != NULL)
        AppLayerParserThreadCtxFree(alp_tctx);
    if (det_ctx != NULL)
        DetectEngineThreadCtxDeinit(&tv, det_ctx);
    if (de_ctx != NULL)
        SigGroupCleanup(de_ctx);
    if (de_ctx != NULL)
        DetectEngineCtxFree(de_ctx);

    StreamTcpFreeConfig(TRUE);
    UTHFreePackets(&p, 1);
    UTHFreeFlow(f);
    return result;
}


void AppLayerProtoDetectUnittestsRegister(void)
{
    SCEnter();

    UtRegisterTest("AppLayerProtoDetectTest01", AppLayerProtoDetectTest01, 1);
    UtRegisterTest("AppLayerProtoDetectTest02", AppLayerProtoDetectTest02, 1);
    UtRegisterTest("AppLayerProtoDetectTest03", AppLayerProtoDetectTest03, 1);
    UtRegisterTest("AppLayerProtoDetectTest04", AppLayerProtoDetectTest04, 1);
    UtRegisterTest("AppLayerProtoDetectTest05", AppLayerProtoDetectTest05, 1);
    UtRegisterTest("AppLayerProtoDetectTest06", AppLayerProtoDetectTest06, 1);
    UtRegisterTest("AppLayerProtoDetectTest07", AppLayerProtoDetectTest07, 1);
    UtRegisterTest("AppLayerProtoDetectTest08", AppLayerProtoDetectTest08, 1);
    UtRegisterTest("AppLayerProtoDetectTest09", AppLayerProtoDetectTest09, 1);
    UtRegisterTest("AppLayerProtoDetectTest10", AppLayerProtoDetectTest10, 1);
    UtRegisterTest("AppLayerProtoDetectTest11", AppLayerProtoDetectTest11, 1);
    UtRegisterTest("AppLayerProtoDetectTest12", AppLayerProtoDetectTest12, 1);
    UtRegisterTest("AppLayerProtoDetectTest13", AppLayerProtoDetectTest13, 1);
    UtRegisterTest("AppLayerProtoDetectTest14", AppLayerProtoDetectTest14, 1);
    UtRegisterTest("AppLayerProtoDetectTest15", AppLayerProtoDetectTest15, 1);
    UtRegisterTest("AppLayerProtoDetectTest16", AppLayerProtoDetectTest16, 1);
    UtRegisterTest("AppLayerProtoDetectTest17", AppLayerProtoDetectTest17, 1);
    UtRegisterTest("AppLayerProtoDetectTest18", AppLayerProtoDetectTest18, 1);
    UtRegisterTest("AppLayerProtoDetectTest19", AppLayerProtoDetectTest19, 1);
    UtRegisterTest("AppLayerProtoDetectTest20", AppLayerProtoDetectTest20, 1);

    SCReturn;
}

#endif /* UNITTESTS */<|MERGE_RESOLUTION|>--- conflicted
+++ resolved
@@ -687,13 +687,10 @@
                         printf("            alproto: ALPROTO_DNS\n");
                     else if (pp_pe->alproto == ALPROTO_MODBUS)
                         printf("            alproto: ALPROTO_MODBUS\n");
-<<<<<<< HEAD
                     else if (pp_pe->alproto == ALPROTO_ENIP)
                         printf("            alproto: ALPROTO_ENIP\n");
-=======
                     else if (pp_pe->alproto == ALPROTO_TEMPLATE)
                         printf("            alproto: ALPROTO_TEMPLATE\n");
->>>>>>> a4089873
                     else
                         printf("impossible\n");
 
@@ -745,13 +742,10 @@
                     printf("            alproto: ALPROTO_DNS\n");
                 else if (pp_pe->alproto == ALPROTO_MODBUS)
                     printf("            alproto: ALPROTO_MODBUS\n");
-<<<<<<< HEAD
                 else if (pp_pe->alproto == ALPROTO_ENIP)
                     printf("            alproto: ALPROTO_ENIP\n");
-=======
                 else if (pp_pe->alproto == ALPROTO_TEMPLATE)
                     printf("            alproto: ALPROTO_TEMPLATE\n");
->>>>>>> a4089873
                 else
                     printf("impossible\n");
 
